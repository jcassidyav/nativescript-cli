--- conflicted
+++ resolved
@@ -4,19 +4,8 @@
 import * as utilities from './utils';
 
 describe('Endpoint', () => {
-<<<<<<< HEAD
-    var createdUserIds = [];
-    before(() => {
-        return Kinvey.init({
-            appKey: process.env.APP_KEY,
-            appSecret: process.env.APP_SECRET,
-            masterSecret: process.env.MASTER_SECRET
-        });
-    });
-=======
   const createdUserIds = [];
->>>>>>> cfc8e56f
-
+  
   before(() => {
     return Kinvey.init({
       appKey: process.env.APP_KEY,
