--- conflicted
+++ resolved
@@ -1,6 +1,5 @@
 import { Query } from 'kinvey-query';
 import { expect } from 'chai';
-<<<<<<< HEAD
 import { Aggregation, count, sum, min, max, average } from './aggregation';
 
 
@@ -41,11 +40,6 @@
     }
   });
 
-=======
-import { Aggregation } from './aggregation';
-
-describe('Aggregation', () => {
->>>>>>> 784d979a
   describe('query', () => {
     it('should not set an invalid query', () => {
       expect(() => {
@@ -67,7 +61,6 @@
       aggregation.query = null;
       expect(aggregation.query).to.equal(null);
     });
-<<<<<<< HEAD
 
     it('should filter the entities processed using the query', () => {
       const aggregation = Aggregation.count('title');
@@ -138,7 +131,5 @@
       expect(result.average).to.equal(average);
       expect(result.count).to.equal(count);
     });
-=======
->>>>>>> 784d979a
   });
 });