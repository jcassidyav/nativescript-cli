--- conflicted
+++ resolved
@@ -9,15 +9,10 @@
   "main": "kinvey-nativescript-sdk.js",
   "typings": "kinvey.d.ts",
   "dependencies": {
-<<<<<<< HEAD
     "nativescript-hook": "0.2.4",
-    "nativescript-sqlite": "~1.1.11",
+    "nativescript-sqlite": "latest",
     "nativescript-urlhandler": "^1.2.2",
-    "rxjs": "~5.5.5"
-=======
-    "nativescript-sqlite": "latest",
     "rxjs": "~6.2.2"
->>>>>>> 5b0f260c
   },
   "scripts": {
     "prebuild": "rm -rf dist",
