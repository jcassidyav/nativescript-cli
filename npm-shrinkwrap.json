--- conflicted
+++ resolved
@@ -1,10 +1,6 @@
 {
   "name": "nativescript",
-<<<<<<< HEAD
   "version": "3.5.0",
-=======
-  "version": "3.4.1",
->>>>>>> e7039a0c
   "lockfileVersion": 1,
   "requires": true,
   "dependencies": {
@@ -4248,15 +4244,9 @@
       "integrity": "sha1-91kSVfcHq7/yJ8e1a2N9uwNzoQ8="
     },
     "proxy-lib": {
-<<<<<<< HEAD
-      "version": "0.2.0",
-      "resolved": "https://registry.npmjs.org/proxy-lib/-/proxy-lib-0.2.0.tgz",
-      "integrity": "sha1-xgmTDtxmvz8qoGgKnA1QI6EfjfM=",
-=======
       "version": "0.4.0",
       "resolved": "https://registry.npmjs.org/proxy-lib/-/proxy-lib-0.4.0.tgz",
       "integrity": "sha512-oUDDpf0NTtKPyXjBNUcKzwZhA9GjEdu8Z47GsxGv5rZvKyCqsSrHurJtlL1yp7uVzA2NOmxd4aX7qmB1ZOdCwQ==",
->>>>>>> e7039a0c
       "requires": {
         "osenv": "0.1.4"
       },
