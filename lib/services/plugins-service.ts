--- conflicted
+++ resolved
@@ -55,21 +55,7 @@
 
 			await this.executeForAllInstalledPlatforms(action, projectData);
 
-<<<<<<< HEAD
-			this.$logger.out(`Successfully installed plugin ${realNpmPackageJson.name}.`);
-=======
-			try {
-				await this.$pluginVariablesService.savePluginVariablesInProjectFile(pluginData, projectData.projectDir);
-			} catch (err) {
-				// Revert package.json
-				this.$projectDataService.removeNSProperty(projectData.projectDir, this.$pluginVariablesService.getPluginVariablePropertyName(pluginData.name));
-				await this.$packageManager.uninstall(plugin, PluginsService.NPM_CONFIG, projectData.projectDir);
-
-				throw err;
-			}
-
 			this.$logger.info(`Successfully installed plugin ${realNpmPackageJson.name}.`);
->>>>>>> a4cb42cc
 		} else {
 			await this.$packageManager.uninstall(realNpmPackageJson.name, { save: true }, projectData.projectDir);
 			this.$errors.failWithoutHelp(`${plugin} is not a valid NativeScript plugin. Verify that the plugin package.json file contains a nativescript key and try again.`);
@@ -102,45 +88,6 @@
 		}
 	}
 
-<<<<<<< HEAD
-=======
-	public async validate(platformData: IPlatformData, projectData: IProjectData): Promise<void> {
-		return await platformData.platformProjectService.validatePlugins(projectData);
-	}
-
-	public async prepare(dependencyData: IDependencyData, platform: string, projectData: IProjectData, projectFilesConfig: IProjectFilesConfig): Promise<void> {
-		platform = platform.toLowerCase();
-		const platformData = this.$platformsData.getPlatformData(platform, projectData);
-		const pluginData = this.convertToPluginData(dependencyData, projectData.projectDir);
-
-		const appFolderExists = this.$fs.exists(path.join(platformData.appDestinationDirectoryPath, constants.APP_FOLDER_NAME));
-		if (appFolderExists) {
-			this.preparePluginScripts(pluginData, platform, projectData, projectFilesConfig);
-			await this.preparePluginNativeCode(pluginData, platform, projectData);
-
-			// Show message
-			this.$logger.info(`Successfully prepared plugin ${pluginData.name} for ${platform}.`);
-		}
-	}
-
-	public preparePluginScripts(pluginData: IPluginData, platform: string, projectData: IProjectData, projectFilesConfig: IProjectFilesConfig): void {
-		const platformData = this.$platformsData.getPlatformData(platform, projectData);
-		const pluginScriptsDestinationPath = path.join(platformData.appDestinationDirectoryPath, constants.APP_FOLDER_NAME, "tns_modules");
-		const scriptsDestinationExists = this.$fs.exists(pluginScriptsDestinationPath);
-		if (!scriptsDestinationExists) {
-			//tns_modules/<plugin> doesn't exist. Assuming we're running a bundled prepare.
-			return;
-		}
-
-		if (!this.isPluginDataValidForPlatform(pluginData, platform, projectData)) {
-			return;
-		}
-
-		//prepare platform speciffic files, .map and .ts files
-		this.$projectFilesManager.processPlatformSpecificFiles(pluginScriptsDestinationPath, platform, projectFilesConfig);
-	}
-
->>>>>>> a4cb42cc
 	public async preparePluginNativeCode(pluginData: IPluginData, platform: string, projectData: IProjectData): Promise<void> {
 		const platformData = this.$platformsDataService.getPlatformData(platform, projectData);
 		pluginData.pluginPlatformsFolderPath = (_platform: string) => path.join(pluginData.fullPath, "platforms", _platform.toLowerCase());
