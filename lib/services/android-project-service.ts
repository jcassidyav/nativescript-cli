--- conflicted
+++ resolved
@@ -189,12 +189,70 @@
 	public isPlatformPrepared(projectRoot: string): IFuture<boolean> {
 		return this.$fs.exists(path.join(projectRoot, "assets", constants.APP_FOLDER_NAME));
 	}
-	
-<<<<<<< HEAD
+
 	private getProjectPropertiesManager(filePath: string): IAndroidProjectPropertiesManager {
 		if(!this._androidProjectPropertiesManagers[filePath]) {
 			this._androidProjectPropertiesManagers[filePath] = this.$injector.resolve(androidProjectPropertiesManagerLib.AndroidProjectPropertiesManager, { directoryPath: filePath });
-=======
+		}
+		
+		return this._androidProjectPropertiesManagers[filePath];
+	}
+	
+	private parseProjectProperties(projDir: string, destDir: string): IFuture<void> { // projDir is libraryPath, targetPath is the path to lib folder
+		return (() => {
+			let projProp = path.join(projDir, "project.properties");
+			if (!this.$fs.exists(projProp).wait()) {
+				this.$logger.warn("Warning: File %s does not exist", projProp);
+				return;
+			}
+			
+			let projectPropertiesManager = this.getProjectPropertiesManager(projDir);
+			let references = projectPropertiesManager.getProjectReferences().wait();
+			_.each(references, reference => {
+				let adjustedPath = this.$fs.isRelativePath(reference.path) ? path.join(projDir, reference.path) : reference.path;
+				this.parseProjectProperties(adjustedPath, destDir).wait();
+			});
+	
+			this.$logger.info("Copying %s", projDir);
+			shell.cp("-Rf", projDir, destDir);
+	
+			let targetDir = path.join(destDir, path.basename(projDir));
+			let targetSdk = `android-${this.$options.sdk || AndroidProjectService.MIN_SUPPORTED_VERSION}`;
+			this.$logger.info("Generate build.xml for %s", targetDir);
+			this.runAndroidUpdate(targetDir, targetSdk).wait();
+		}).future<void>()();
+	}
+
+	public addLibrary(platformData: IPlatformData, libraryPath: string): IFuture<void> {
+		return (() => {
+			let name = path.basename(libraryPath);
+			let targetLibPath = this.getLibraryPath(name);
+			
+			let targetPath = path.dirname(targetLibPath);
+			this.$fs.ensureDirectoryExists(targetPath).wait();
+
+			this.parseProjectProperties(libraryPath, targetPath).wait();
+
+			shell.cp("-f", path.join(libraryPath, "*.jar"), targetPath);
+			let projectLibsDir = path.join(platformData.projectRoot, "libs");
+			this.$fs.ensureDirectoryExists(projectLibsDir).wait();
+			shell.cp("-f", path.join(libraryPath, "*.jar"), projectLibsDir);
+
+			let libProjProp = path.join(libraryPath, "project.properties");
+			if (this.$fs.exists(libProjProp).wait()) {
+				this.updateProjectReferences(platformData.projectRoot, targetLibPath).wait();
+			}
+		}).future<void>()();
+	}
+	
+	public getFrameworkFilesExtensions(): string[] {
+		return [".jar", ".dat"];
+	}
+	
+	public prepareProject(): IFuture<void> {
+		return (() => { }).future<void>()();
+	}
+
 	public prepareAppResources(appResourcesDirectoryPath: string): IFuture<void> {
 		return (() => {
 			let resourcesDirPath = path.join(appResourcesDirectoryPath, this.platformData.normalizedPlatformName);
@@ -206,83 +264,6 @@
 		}).future<void>()();
 	}
 
-	private parseProjectProperties(projDir: string, destDir: string): void {
-		let projProp = path.join(projDir, "project.properties");
-
-		if (!this.$fs.exists(projProp).wait()) {
-			this.$logger.warn("Warning: File %s does not exist", projProp);
-			return;
->>>>>>> 0157f2ec
-		}
-		
-		return this._androidProjectPropertiesManagers[filePath];
-	}
-	
-	private parseProjectProperties(projDir: string, destDir: string): IFuture<void> { // projDir is libraryPath, targetPath is the path to lib folder
-		return (() => {
-			let projProp = path.join(projDir, "project.properties");
-			if (!this.$fs.exists(projProp).wait()) {
-				this.$logger.warn("Warning: File %s does not exist", projProp);
-				return;
-			}
-			
-			let projectPropertiesManager = this.getProjectPropertiesManager(projDir);
-			let references = projectPropertiesManager.getProjectReferences().wait();
-			_.each(references, reference => {
-				let adjustedPath = this.$fs.isRelativePath(reference.path) ? path.join(projDir, reference.path) : reference.path;
-				this.parseProjectProperties(adjustedPath, destDir).wait();
-			});
-	
-			this.$logger.info("Copying %s", projDir);
-			shell.cp("-Rf", projDir, destDir);
-	
-			let targetDir = path.join(destDir, path.basename(projDir));
-			let targetSdk = `android-${this.$options.sdk || AndroidProjectService.MIN_SUPPORTED_VERSION}`;
-			this.$logger.info("Generate build.xml for %s", targetDir);
-			this.runAndroidUpdate(targetDir, targetSdk).wait();
-		}).future<void>()();
-	}
-
-	public addLibrary(platformData: IPlatformData, libraryPath: string): IFuture<void> {
-		return (() => {
-			let name = path.basename(libraryPath);
-			let targetLibPath = this.getLibraryPath(name);
-			
-			let targetPath = path.dirname(targetLibPath);
-			this.$fs.ensureDirectoryExists(targetPath).wait();
-
-			this.parseProjectProperties(libraryPath, targetPath).wait();
-
-			shell.cp("-f", path.join(libraryPath, "*.jar"), targetPath);
-			let projectLibsDir = path.join(platformData.projectRoot, "libs");
-			this.$fs.ensureDirectoryExists(projectLibsDir).wait();
-			shell.cp("-f", path.join(libraryPath, "*.jar"), projectLibsDir);
-
-			let libProjProp = path.join(libraryPath, "project.properties");
-			if (this.$fs.exists(libProjProp).wait()) {
-				this.updateProjectReferences(platformData.projectRoot, targetLibPath).wait();
-			}
-		}).future<void>()();
-	}
-	
-	public getFrameworkFilesExtensions(): string[] {
-		return [".jar", ".dat"];
-	}
-	
-	public prepareProject(): IFuture<void> {
-		return (() => { }).future<void>()();
-	}
-	
-	public prepareAppResources(appResourcesDirectoryPath: string): IFuture<void> {
-		return (() => {
-			let resourcesDirPath = path.join(appResourcesDirectoryPath, this.platformData.normalizedPlatformName);
-			let resourcesDirs = this.$fs.readDirectory(resourcesDirPath).wait();
-			_.each(resourcesDirs, resourceDir => {
-				this.$fs.deleteDirectory(path.join(this.platformData.appResourcesDestinationDirectoryPath, resourceDir)).wait();				
-			});	
-		}).future<void>()();
-	}
-	
 	public preparePluginNativeCode(pluginData: IPluginData): IFuture<void> {
 		return (() => {
 			let pluginPlatformsFolderPath = this.getPluginPlatformsFolderPath(pluginData);
