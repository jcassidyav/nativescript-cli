import * as path from "path";
import { StringCommandParameter } from "../common/command-params";
import { BuildController } from "../controllers/build-controller";
import { IOSBuildData } from "../data/build-data";

export class PublishIOS implements ICommand {
	public allowedParameters: ICommandParameter[] = [new StringCommandParameter(this.$injector), new StringCommandParameter(this.$injector),
	new StringCommandParameter(this.$injector), new StringCommandParameter(this.$injector)];

	constructor(
		private $injector: IInjector,
		private $itmsTransporterService: IITMSTransporterService,
		private $logger: ILogger,
		private $projectData: IProjectData,
		private $options: IOptions,
		private $prompter: IPrompter,
		private $devicePlatformsConstants: Mobile.IDevicePlatformsConstants,
<<<<<<< HEAD
		private $buildController: BuildController,
		private $platformValidationService: IPlatformValidationService
	) {
=======
		private $hostInfo: IHostInfo,
		private $errors: IErrors) {
>>>>>>> a4cb42cc
		this.$projectData.initializeProjectData();
	}

	public async execute(args: string[]): Promise<void> {
		let username = args[0];
		let password = args[1];
		const mobileProvisionIdentifier = args[2];
		const codeSignIdentity = args[3];
		let ipaFilePath = this.$options.ipa ? path.resolve(this.$options.ipa) : null;

		if (!username) {
			username = await this.$prompter.getString("Apple ID", { allowEmpty: false });
		}

		if (!password) {
			password = await this.$prompter.getPassword("Apple ID password");
		}

		if (!mobileProvisionIdentifier && !ipaFilePath) {
			this.$logger.warn("No mobile provision identifier set. A default mobile provision will be used. You can set one in app/App_Resources/iOS/build.xcconfig");
		}

		if (!codeSignIdentity && !ipaFilePath) {
			this.$logger.warn("No code sign identity set. A default code sign identity will be used. You can set one in app/App_Resources/iOS/build.xcconfig");
		}

		this.$options.release = true;
		const platform = this.$devicePlatformsConstants.iOS.toLowerCase();

		if (!ipaFilePath) {
			// No .ipa path provided, build .ipa on out own.
			if (mobileProvisionIdentifier || codeSignIdentity) {
				// This is not very correct as if we build multiple targets we will try to sign all of them using the signing identity here.
				this.$logger.info("Building .ipa with the selected mobile provision and/or certificate.");

				// As we need to build the package for device
				this.$options.forDevice = true;

				const buildData = new IOSBuildData(this.$projectData.projectDir, platform, this.$options);
				ipaFilePath = await this.$buildController.prepareAndBuild(buildData);
			} else {
				this.$logger.info("No .ipa, mobile provision or certificate set. Perfect! Now we'll build .xcarchive and let Xcode pick the distribution certificate and provisioning profile for you when exporting .ipa for AppStore submission.");
				const buildData = new IOSBuildData(this.$projectData.projectDir, platform, { ...this.$options, buildForAppStore: true });
				ipaFilePath = await this.$buildController.prepareAndBuild(buildData);
				this.$logger.info(`Export at: ${ipaFilePath}`);
			}
		}

		await this.$itmsTransporterService.upload({
			username,
			password,
			ipaFilePath,
			shouldExtractIpa: !!this.$options.ipa,
			verboseLogging: this.$logger.getLevel() === "TRACE"
		});
	}

	public async canExecute(args: string[]): Promise<boolean> {
<<<<<<< HEAD
		if (!this.$platformValidationService.isPlatformSupportedForOS(this.$devicePlatformsConstants.iOS, this.$projectData)) {
=======
		if (!this.$hostInfo.isDarwin) {
			this.$errors.failWithoutHelp("iOS publishing is only available on Mac OS X.");
		}

		if (!this.$platformService.isPlatformSupportedForOS(this.$devicePlatformsConstants.iOS, this.$projectData)) {
>>>>>>> a4cb42cc
			this.$errors.fail(`Applications for platform ${this.$devicePlatformsConstants.iOS} can not be built on this OS`);
		}

		return true;
	}
}

$injector.registerCommand(["publish|ios", "appstore|upload"], PublishIOS);<|MERGE_RESOLUTION|>--- conflicted
+++ resolved
@@ -15,14 +15,11 @@
 		private $options: IOptions,
 		private $prompter: IPrompter,
 		private $devicePlatformsConstants: Mobile.IDevicePlatformsConstants,
-<<<<<<< HEAD
+		private $hostInfo: IHostInfo,
+		private $errors: IErrors,
 		private $buildController: BuildController,
 		private $platformValidationService: IPlatformValidationService
 	) {
-=======
-		private $hostInfo: IHostInfo,
-		private $errors: IErrors) {
->>>>>>> a4cb42cc
 		this.$projectData.initializeProjectData();
 	}
 
@@ -81,15 +78,11 @@
 	}
 
 	public async canExecute(args: string[]): Promise<boolean> {
-<<<<<<< HEAD
-		if (!this.$platformValidationService.isPlatformSupportedForOS(this.$devicePlatformsConstants.iOS, this.$projectData)) {
-=======
 		if (!this.$hostInfo.isDarwin) {
 			this.$errors.failWithoutHelp("iOS publishing is only available on Mac OS X.");
 		}
 
-		if (!this.$platformService.isPlatformSupportedForOS(this.$devicePlatformsConstants.iOS, this.$projectData)) {
->>>>>>> a4cb42cc
+		if (!this.$platformValidationService.isPlatformSupportedForOS(this.$devicePlatformsConstants.iOS, this.$projectData)) {
 			this.$errors.fail(`Applications for platform ${this.$devicePlatformsConstants.iOS} can not be built on this OS`);
 		}
 
