--- conflicted
+++ resolved
@@ -14,16 +14,8 @@
 		$platformValidationService: IPlatformValidationService,
 		private $pluginsService: IPluginsService,
 		$projectData: IProjectData,
-		private $projectDataService: IProjectDataService,
-<<<<<<< HEAD
-	) {
+		private $projectDataService: IProjectDataService) {
 		super($options, $platformsDataService, $platformValidationService, $projectData);
-=======
-		private $fs: IFileSystem,
-		private $logger: ILogger,
-		private $workflowService: IWorkflowService) {
-		super($options, $platformsData, $platformService, $projectData);
->>>>>>> a4cb42cc
 		this.$projectData.initializeProjectData();
 	}
 
@@ -38,11 +30,6 @@
 	static readonly backupFailMessage: string = "Could not backup project folders!";
 
 	public async execute(args: string[]): Promise<void> {
-		if (this.$options.workflow) {
-			await this.$workflowService.handleLegacyWorkflow({ projectDir: this.$projectData.projectDir, settings: this.$options, force: true });
-			return;
-		}
-
 		const tmpDir = path.join(this.$projectData.projectDir, UpdateCommand.tempFolder);
 
 		try {
