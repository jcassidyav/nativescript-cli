import * as path from "path";
import { exported } from "./common/decorators";

export class NodePackageManager implements INodePackageManager {
	constructor(private $fs: IFileSystem,
		private $hostInfo: IHostInfo,
		private $errors: IErrors,
		private $childProcess: IChildProcess,
		private $logger: ILogger) { }

	@exported("npm")
	public async install(packageName: string, pathToSave: string, config: INodePackageManagerInstallOptions): Promise<INpmInstallResultInfo> {
		if (config.disableNpmInstall) {
			return;
		}
		if (config.ignoreScripts) {
			config["ignore-scripts"] = true;
		}

		let packageJsonPath = path.join(pathToSave, "package.json");
		let jsonContentBefore = this.$fs.readJson(packageJsonPath);

		let flags = this.getFlagsString(config, true);
		let params = ["install"];
		const isInstallingAllDependencies = packageName === pathToSave;
		if (!isInstallingAllDependencies) {
			params.push(packageName);
		}

		params = params.concat(flags);
		let cwd = pathToSave;
		// Npm creates `etc` directory in installation dir when --prefix is passed
		// https://github.com/npm/npm/issues/11486
		// we should delete it if it was created because of us
		const etcDirectoryLocation = path.join(cwd, "etc");
		const etcExistsPriorToInstallation = this.$fs.exists(etcDirectoryLocation);

		//TODO: plamen5kov: workaround is here for a reason (remove whole file later)
		if (config.path) {
			let relativePathFromCwdToSource = "";
			if (config.frameworkPath) {
				relativePathFromCwdToSource = path.relative(config.frameworkPath, pathToSave);
				if (this.$fs.exists(relativePathFromCwdToSource)) {
					packageName = relativePathFromCwdToSource;
				}
			}
		}

		try {
			let spawnResult: ISpawnResult = await this.$childProcess.spawnFromEvent(this.getNpmExecutableName(), params, "close", { cwd, stdio: "inherit" });
			if (!etcExistsPriorToInstallation) {
				this.$fs.deleteDirectory(etcDirectoryLocation);
			}

			// Whenever calling npm install without any arguments (hence installing all dependencies) no output is emitted on stdout
			// Luckily, whenever you call npm install to install all dependencies chances are you won't need the name/version of the package you're installing because there is none.
			if (isInstallingAllDependencies) {
				return null;
			}

			params = params.concat(["--json", "--dry-run", "--prefix", cwd]);
			// After the actual install runs successfully execute a dry-run in order to get information about the package.
			// We cannot use the actual install with --json to get the information because of post-install scripts which may print on stdout
			// dry-run install is quite fast when the dependencies are already installed even for many dependencies (e.g. angular) so we can live with this approach
			// We need the --prefix here because without it no output is emitted on stdout because all the dependencies are already installed.
			spawnResult = await this.$childProcess.spawnFromEvent(this.getNpmExecutableName(), params, "close");
			return this.parseNpmInstallResult(spawnResult.stdout);
		} catch (err) {
			if (err.message && err.message.indexOf("EPEERINVALID") !== -1) {
				// Not installed peer dependencies are treated by npm 2 as errors, but npm 3 treats them as warnings.
				// We'll show them as warnings and let the user install them in case they are needed.
				this.$logger.warn(err.message);
			} else {
				// All other errors should be handled by the caller code.
				// Revert package.json contents to preserve valid state
				this.$fs.writeJson(packageJsonPath, jsonContentBefore);
				throw err;
			}
		}
<<<<<<< HEAD
=======

		let jsonContentAfter = this.$fs.readJson(path.join(pathToSave, "package.json"));
		let dependenciesAfter = _.keys(jsonContentAfter.dependencies).concat(_.keys(jsonContentAfter.devDependencies));

		/** This diff is done in case the installed pakcage is a URL address, a path to local directory or a .tgz file
		 *  in these cases we don't have the package name and we can't rely on "npm install --json"" option
		 *  to get the project name because we have to parse the output from the stdout and we have no controll over it (so other messages may be mangled in stdout)
		 * 	The solution is to compare package.json project dependencies before and after install and get the name of the installed package,
		 * 	even if it's installed through local path or URL. If command installes more than one package, only the package originally installed is returned.
		 */
		let dependencyDiff = _(jsonContentAfter.dependencies)
			.omitBy((val: string, key: string) => jsonContentBefore && jsonContentBefore.dependencies && jsonContentBefore.dependencies[key] && jsonContentBefore.dependencies[key] === val)
			.keys()
			.value();

		let devDependencyDiff = _(jsonContentAfter.devDependencies)
			.omitBy((val: string, key: string) => jsonContentBefore && jsonContentBefore.devDependencies && jsonContentBefore.devDependencies[key] && jsonContentBefore.devDependencies[key] === val)
			.keys()
			.value();

		let diff = dependencyDiff.concat(devDependencyDiff);

		if (diff.length <= 0 && dependenciesBefore.length === dependenciesAfter.length && packageName !== pathToSave) {
			this.$logger.warn(`The plugin ${packageName} is already installed`);
		}
		if (diff.length <= 0 && dependenciesBefore.length !== dependenciesAfter.length) {
			this.$logger.warn(`Couldn't install package ${packageName} correctly`);
>>>>>>> d95e9ebc
		}

	@exported("npm")
	public async uninstall(packageName: string, config?: any, path?: string): Promise<string> {
		const flags = this.getFlagsString(config, false);
		return this.$childProcess.exec(`npm uninstall ${packageName} ${flags}`, { cwd: path });
	}

	@exported("npm")
	public async search(filter: string[], config: any): Promise<string> {
		const flags = this.getFlagsString(config, false);
		return this.$childProcess.exec(`npm search ${filter.join(" ")} ${flags}`);
	}

	@exported("npm")
	public async view(packageName: string, config: Object): Promise<any> {
		const wrappedConfig = _.extend({}, config, { json: true }); // always require view response as JSON

		let flags = this.getFlagsString(wrappedConfig, false);
		let viewResult: any;
		try {
			viewResult = await this.$childProcess.exec(`npm view ${packageName} ${flags}`);
		} catch (e) {
			this.$errors.failWithoutHelp(e);
		}
		return JSON.parse(viewResult);
	}

	private getNpmExecutableName(): string {
		let npmExecutableName = "npm";

		if (this.$hostInfo.isWindows) {
			npmExecutableName += ".cmd";
		}

		return npmExecutableName;
	}

	private getFlagsString(config: any, asArray: boolean): any {
		let array: Array<string> = [];
		for (let flag in config) {
			if (flag === "global") {
				array.push(`--${flag}`);
				array.push(`${config[flag]}`);
			} else if (config[flag]) {
				if (flag === "dist-tags" || flag === "versions") {
					array.push(` ${flag}`);
					continue;
				}
				array.push(`--${flag}`);
			}
		}
		if (asArray) {
			return array;
		}

		return array.join(" ");
	}

	private parseNpmInstallResult(npmInstallOutput: string): INpmInstallResultInfo {
		const originalOutput: INpmInstallCLIResult = JSON.parse(npmInstallOutput);
		const name = _.head(_.keys(originalOutput.dependencies));
		const dependency = _.pick<INpmDependencyInfo, INpmDependencyInfo | INpmPeerDependencyInfo>(originalOutput.dependencies, name);
		return {
			name,
			originalOutput,
			version: dependency[name].version
		};
	}
}

$injector.register("npm", NodePackageManager);<|MERGE_RESOLUTION|>--- conflicted
+++ resolved
@@ -77,37 +77,7 @@
 				throw err;
 			}
 		}
-<<<<<<< HEAD
-=======
-
-		let jsonContentAfter = this.$fs.readJson(path.join(pathToSave, "package.json"));
-		let dependenciesAfter = _.keys(jsonContentAfter.dependencies).concat(_.keys(jsonContentAfter.devDependencies));
-
-		/** This diff is done in case the installed pakcage is a URL address, a path to local directory or a .tgz file
-		 *  in these cases we don't have the package name and we can't rely on "npm install --json"" option
-		 *  to get the project name because we have to parse the output from the stdout and we have no controll over it (so other messages may be mangled in stdout)
-		 * 	The solution is to compare package.json project dependencies before and after install and get the name of the installed package,
-		 * 	even if it's installed through local path or URL. If command installes more than one package, only the package originally installed is returned.
-		 */
-		let dependencyDiff = _(jsonContentAfter.dependencies)
-			.omitBy((val: string, key: string) => jsonContentBefore && jsonContentBefore.dependencies && jsonContentBefore.dependencies[key] && jsonContentBefore.dependencies[key] === val)
-			.keys()
-			.value();
-
-		let devDependencyDiff = _(jsonContentAfter.devDependencies)
-			.omitBy((val: string, key: string) => jsonContentBefore && jsonContentBefore.devDependencies && jsonContentBefore.devDependencies[key] && jsonContentBefore.devDependencies[key] === val)
-			.keys()
-			.value();
-
-		let diff = dependencyDiff.concat(devDependencyDiff);
-
-		if (diff.length <= 0 && dependenciesBefore.length === dependenciesAfter.length && packageName !== pathToSave) {
-			this.$logger.warn(`The plugin ${packageName} is already installed`);
-		}
-		if (diff.length <= 0 && dependenciesBefore.length !== dependenciesAfter.length) {
-			this.$logger.warn(`Couldn't install package ${packageName} correctly`);
->>>>>>> d95e9ebc
-		}
+	}
 
 	@exported("npm")
 	public async uninstall(packageName: string, config?: any, path?: string): Promise<string> {
