--- conflicted
+++ resolved
@@ -557,12 +557,6 @@
 	analyticsLogFile: string;
 	performance: Object;
 	cleanupLogFile: string;
-<<<<<<< HEAD
-	setupOptions(): void;
-=======
-	workflow: any;
-	printMessagesForDeprecatedOptions(logger: ILogger): void;
->>>>>>> 8b72f12e
 }
 
 interface IEnvOptions {
