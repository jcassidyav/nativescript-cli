--- conflicted
+++ resolved
@@ -5,11 +5,7 @@
 import { KinveyError, NotFoundError, ActiveUserError } from '../../errors';
 import DataStore, { UserStore } from '../../datastore';
 import { Facebook, Google, LinkedIn, MobileIdentityConnect } from '../../identity';
-<<<<<<< HEAD
 import { Log, isDefined } from '../../utils';
-=======
-import { isDefined, Log } from '../../utils';
->>>>>>> 8080ae54
 import Promise from 'es6-promise';
 import url from 'url';
 import assign from 'lodash/assign';
@@ -217,7 +213,7 @@
     const isActive = this.isActive();
     const activeUser = User.getActiveUser(this.client);
 
-    if (isActive()) {
+    if (isActive === true) {
       return Promise.reject(new ActiveUserError('This user is already the active user.'));
     }
 
@@ -236,21 +232,8 @@
       };
     }
 
-<<<<<<< HEAD
     if (!isDefined(credentials[socialIdentityAttribute])) {
       if (isDefined(credentials.username)) {
-=======
-    if (this.isActive()) {
-      return Promise.reject(new ActiveUserError('This user is already the active user.'));
-    }
-
-    if (User.getActiveUser(this.client)) {
-      return Promise.reject(new ActiveUserError('An active user already exists. Please logout the active user before you login.'));
-    }
-
-    if (!isDefined(credentials._socialIdentity)) {
-      if (credentials.username) {
->>>>>>> 8080ae54
         credentials.username = String(credentials.username).trim();
       }
 
@@ -263,17 +246,10 @@
         || credentials.username === ''
         || !isDefined(credentials.password)
         || credentials.password === ''
-<<<<<<< HEAD
       ) && !isDefined(credentials[socialIdentityAttribute])) {
       return Promise.reject(
         new KinveyError('Username and/or password missing. Please provide both a username and password to login.')
       );
-=======
-      ) && !isDefined(credentials._socialIdentity)) {
-      return Promise.reject(new KinveyError(
-        'Username and/or password missing. Please provide both a username and password to login.'
-      ));
->>>>>>> 8080ae54
     }
 
     const request = new KinveyRequest({
@@ -293,13 +269,8 @@
     return request.execute()
       .then(response => response.data)
       .then((data) => {
-<<<<<<< HEAD
         if (isDefined(credentials[socialIdentityAttribute])) {
           data[socialIdentityAttribute] = credentials[socialIdentityAttribute];
-=======
-        if (isDefined(data._socialIdentity) && isDefined(credentials._socialIdentity)) {
-          data._socialIdentity = assign(data._socialIdentity, credentials._socialIdentity);
->>>>>>> 8080ae54
         }
 
         this.data = data;
