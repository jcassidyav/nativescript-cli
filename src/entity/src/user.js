import { Client } from '../../client';
import Acl from './acl';
import Metadata from './metadata';
import { AuthType, RequestMethod, KinveyRequest, CacheRequest } from '../../request';
import { KinveyError, NotFoundError, ActiveUserError } from '../../errors';
import DataStore, { UserStore } from '../../datastore';
import { Facebook, Google, LinkedIn, MobileIdentityConnect } from '../../identity';
import { Log, isDefined } from '../../utils';
import Promise from 'es6-promise';
import url from 'url';
import assign from 'lodash/assign';
import result from 'lodash/result';
import isString from 'lodash/isString';
import isObject from 'lodash/isObject';
import isEmpty from 'lodash/isEmpty';
const usersNamespace = process.env.KINVEY_USERS_NAMESPACE || 'user';
const rpcNamespace = process.env.KINVEY_RPC_NAMESPACE || 'rpc';
const idAttribute = process.env.KINVEY_ID_ATTRIBUTE || '_id';
const kmdAttribute = process.env.KINVEY_KMD_ATTRIBUTE || '_kmd';
const socialIdentityAttribute = process.env.KINVEY_SOCIAL_IDENTITY_ATTRIBUTE || '_socialIdentity';
const usernameAttribute = process.env.KINVEY_USERNAME_ATTRIBUTE || 'username';
const emailAttribute = process.env.KINVEY_EMAIL_ATTRIBUTE || 'email';

/**
 * The User class is used to represent a single user on the Kinvey platform.
 * Use the user class to manage the active user lifecycle and perform user operations.
 */
export default class User {
  /**
   * Create a new instance of a User.
   *
   * @param {Object} [data={}] Data for the user.
   * @param {Object} [options={}] Options.
   * @return {User} User
   */
  constructor(data = {}, options = {}) {
    /**
     * The users data.
     *
     * @type {Object}
     */
    this.data = data;

    /**
     * @private
     * The client used by this user.
     *
     * @type {Client}
     */
    this.client = options.client || Client.sharedInstance();
  }

  /**
   * The _id for the user.
   *
   * @return {?string} _id
   */
  get _id() {
    return this.data[idAttribute];
  }

  /**
   * The _acl for the user.
   *
   * @return {Acl} _acl
   */
  get _acl() {
    return new Acl(this.data);
  }

  /**
   * The metadata for the user.
   *
   * @return {Metadata} metadata
   */
  get metadata() {
    return new Metadata(this.data);
  }

  /**
   * Set the metadata for the user.
   *
   * @param {Metadata|Object} metadata The metadata.
   */
  set metadata(metadata) {
    this.data[kmdAttribute] = result(metadata, 'toPlainObjecta', metadata);
  }

  /**
   * The _kmd for the user.
   *
   * @return {Metadata} _kmd
   */
  get _kmd() {
    return this.metadata;
  }

  /**
   * Set the _kmd for the user.
   *
   * @param {Metadata|Object} metadata The metadata.
   */
  set _kmd(kmd) {
    this.metadata = kmd;
  }

  /**
   * The _socialIdentity for the user.
   *
   * @return {Object} _socialIdentity
   */
  get _socialIdentity() {
    return this.data[socialIdentityAttribute];
  }

  /**
   * The auth token for the user.
   *
   * @return {?string} Auth token
   */
  get authtoken() {
    return this.metadata.authtoken;
  }

  /**
   * Set the auth token for the user.
   *
   * @param  {?string} authtoken Auth token
   */
  set authtoken(authtoken) {
    const metadata = this.metadata;
    metadata.authtoken = authtoken;
    this.metadata = metadata;
  }

  /**
   * The username for the user.
   *
   * @return {?string} Username
   */
  get username() {
    return this.data[usernameAttribute];
  }

  /**
   * The email for the user.
   *
   * @return {?string} Email
   */
  get email() {
    return this.data[emailAttribute];
  }

  /**
   * @private
   */
  get pathname() {
    return `/${usersNamespace}/${this.client.appKey}`;
  }

  /**
   * Checks if the user is the active user.
   *
   * @return {boolean} True the user is the active user otherwise false.
   */
  isActive() {
    const activeUser = User.getActiveUser(this.client);

    if (isDefined(activeUser) && activeUser._id === this._id) {
      return true;
    }

    return false;
  }

  /**
   * Checks if the users email is verfified.
   *
   * @return {boolean} True if the users email is verified otherwise false.
   */
  isEmailVerified() {
    const status = this.metadata.emailVerification;
    return status === 'confirmed';
  }

  /**
   * Gets the active user. You can optionally provide a client
   * to use to lookup the active user.
   *
   * @param {Client} [client=Client.sharedInstance()] Client to use to lookup active user.
   * @return {?User} The active user.
   */
  static getActiveUser(client = Client.sharedInstance()) {
    const data = CacheRequest.getActiveUser(client);

    if (isDefined(data)) {
      return new this(data, { client: client });
    }

    return null;
  }

  /**
   * Login using a username or password.
   *
   * @param {string|Object} username Username or an object with username and password as properties.
   * @param {string} [password] Password
   * @param {Object} [options={}] Options
   * @return {Promise<User>} The user.
   */
  login(username, password, options = {}) {
    let credentials = username;
    const isActive = this.isActive();
    const activeUser = User.getActiveUser(this.client);

    if (isActive) {
      throw new ActiveUserError('This user is already the active user.');
    }

    if (isDefined(activeUser)) {
      throw new ActiveUserError('An active user already exists. Please logout the active user before you login.');
    }

    if (isObject(credentials)) {
      options = password || {};
    } else {
      credentials = {
        username: username,
        password: password
      };
    }

    if (!isDefined(credentials[socialIdentityAttribute])) {
      if (isDefined(credentials.username)) {
        credentials.username = String(credentials.username).trim();
      }

      if (isDefined(credentials.password)) {
        credentials.password = String(credentials.password).trim();
      }
    }

    if ((!isDefined(credentials.username)
        || credentials.username === ''
        || !isDefined(credentials.password)
        || credentials.password === ''
      ) && !isDefined(credentials[socialIdentityAttribute])) {
      throw new KinveyError(
        'Username and/or password missing. Please provide both a username and password to login.'
      );
    }

    const request = new KinveyRequest({
      method: RequestMethod.POST,
      authType: AuthType.App,
      url: url.format({
        protocol: this.client.apiProtocol,
        host: this.client.apiHost,
        pathname: `${this.pathname}/login`
      }),
      body: credentials,
      properties: options.properties,
      timeout: options.timeout,
      client: this.client
    });

    return request.execute()
      .then(response => response.data)
      .then((data) => {
        if (isDefined(credentials[socialIdentityAttribute])) {
          data[socialIdentityAttribute] = credentials[socialIdentityAttribute];
        }

        this.data = data;
        return CacheRequest.setActiveUser(this.client, this.data);
      })
      .then(() => this);
  }

  /**
   * Login using a username or password.
   *
   * @param {string|Object} username Username or an object with username and password as properties.
   * @param {string} [password] Password
   * @param {Object} [options={}] Options
   * @return {Promise<User>} The user.
   */
  static login(username, password, options) {
    const user = new this({}, options);
    return user.login(username, password, options);
  }

  /**
   * Login using Mobile Identity Connect.
   *
   * @param {string} redirectUri The redirect uri.
   * @param {AuthorizationGrant} [authorizationGrant=AuthoizationGrant.AuthorizationCodeLoginPage] MIC authorization grant to use.
   * @param {Object} [options] Options
   * @return {Promise<User>} The user.
   */
  loginWithMIC(redirectUri, authorizationGrant, options = {}) {
    const isActive = this.isActive();
    const activeUser = User.getActiveUser(this.client);

    if (isActive) {
      throw new ActiveUserError('This user is already the active user.');
    }

    if (isDefined(activeUser)) {
      throw new ActiveUserError('An active user already exists. Please logout the active user before you login.');
    }

    const mic = new MobileIdentityConnect({ client: this.client });
    return mic.login(redirectUri, authorizationGrant, options)
      .then(session => this.connectIdentity(MobileIdentityConnect.identity, session, options));
  }

  /**
   * Login using Mobile Identity Connect.
   *
   * @param {string} redirectUri The redirect uri.
   * @param {AuthorizationGrant} [authorizationGrant=AuthoizationGrant.AuthorizationCodeLoginPage] MIC authorization grant to use.
   * @param {Object} [options] Options
   * @return {Promise<User>} The user.
   */
  static loginWithMIC(redirectUri, authorizationGrant, options = {}) {
    const user = new this({}, options);
    return user.loginWithMIC(redirectUri, authorizationGrant, options);
  }

  /**
   * Connect a social identity.
   *
   * @param {string} identity Social identity.
   * @param {Object} session Social identity session.
   * @param {Object} [options] Options
   * @return {Promise<User>} The user.
   */
  connectIdentity(identity, session, options) {
    const isActive = this.isActive();
    const data = {};
    const socialIdentity = data[socialIdentityAttribute] || {};
    socialIdentity[identity] = session;
    data[socialIdentityAttribute] = socialIdentity;

    if (isActive) {
      return this.update(data, options);
    }

    return this.login(data, options)
      .catch((error) => {
        if (error instanceof NotFoundError) {
          return this.signup(data, options)
            .then(() => this.connectIdentity(identity, session, options));
        }

        throw error;
      });
  }

  /**
   * Connect a social identity.
   *
   * @param {string} identity Social identity.
   * @param {Object} session Social identity session.
   * @param {Object} [options] Options
   * @return {Promise<User>} The user.
   */
  static connectIdentity(identity, session, options) {
    const user = new this({}, options);
    return user.connectIdentity(identity, session, options);
  }

  /**
   * Connect an social identity.
   *
   * @deprecated Use connectIdentity().
   *
   * @param {string} identity Social identity.
   * @param {Object} session Social identity session.
   * @param {Object} [options] Options
   * @return {Promise<User>} The user.
   */
  connectWithIdentity(identity, session, options) {
    return this.connectIdentity(identity, session, options);
  }

  /**
   * Connect a Facebook identity.
   *
   * @param  {Object}         [options]     Options
   * @return {Promise<User>}                The user.
   */
  connectFacebook(clientId, options) {
    const facebook = new Facebook({ client: this.client });
    return facebook.login(clientId, options)
      .then(session => this.connectIdentity(Facebook.identity, session, options));
  }

  /**
   * Connect a Facebook identity.
   *
   * @param  {Object}         [options]     Options
   * @return {Promise<User>}                The user.
   */
  static connectFacebook(clientId, options) {
    const user = new this({}, options);
    return user.connectFacebook(clientId, options);
  }

  /**
   * Diconnect a Facebook identity.
   *
   * @param  {Object}         [options]     Options
   * @return {Promise<User>}                The user.
   */
  disconnectFacebook(options) {
    return this.disconnectIdentity(Facebook.identity, options);
  }

  /**
   * Connect a Google identity.
   *
   * @param  {Object}         [options]     Options
   * @return {Promise<User>}                The user.
   */
  connectGoogle(clientId, options) {
    const google = new Google({ client: this.client });
    return google.login(clientId, options)
      .then(session => this.connectIdentity(Google.identity, session, options));
  }

  /**
   * Connect a Google identity.
   *
   * @param  {Object}         [options]     Options
   * @return {Promise<User>}                The user.
   */
  static connectGoogle(clientId, options) {
    const user = new this({}, options);
    return user.connectGoogle(clientId, options);
  }

  /**
   * Diconnect a Google identity.
   *
   * @param  {Object}         [options]     Options
   * @return {Promise<User>}                The user.
   */
  disconnectGoogle(options) {
    return this.disconnectIdentity(Google.identity, options);
  }

  /**
   * Connect a LinkedIn identity.
   *
   * @param  {Object}         [options]     Options
   * @return {Promise<User>}                The user.
   */
  googleconnectLinkedIn(clientId, options) {
    const linkedIn = new LinkedIn({ client: this.client });
    return linkedIn.login(clientId, options)
      .then(session => this.connectIdentity(LinkedIn.identity, session, options));
  }

  /**
   * Connect a LinkedIn identity.
   *
   * @param  {Object}         [options]     Options
   * @return {Promise<User>}                The user.
   */
  static connectLinkedIn(clientId, options) {
    const user = new this({}, options);
    return user.connectLinkedIn(clientId, options);
  }

  /**
   * Diconnect a LinkedIn identity.
   *
   * @param  {Object}         [options]     Options
   * @return {Promise<User>}                The user.
   */
  disconnectLinkedIn(options) {
    return this.disconnectIdentity(LinkedIn.identity, options);
  }

  /**
   * @private
   * Disconnects the user from an identity.
   *
   * @param {SocialIdentity|string} identity Identity used to connect the user.
   * @param  {Object} [options] Options
   * @return {Promise<User>} The user.
   */
  disconnectIdentity(identity, options) {
    let promise = Promise.resolve();

    if (identity === Facebook.identity) {
      promise = Facebook.logout(this, options);
    } else if (identity === Google.identity) {
      promise = Google.logout(this, options);
    } else if (identity === LinkedIn.identity) {
      promise = LinkedIn.logout(this, options);
    } else if (identity === MobileIdentityConnect.identity) {
      promise = MobileIdentityConnect.logout(this, options);
    }

    return promise
      .catch((error) => {
        Log.error(error);
      })
      .then(() => {
        const data = this.data;
        const socialIdentity = data[socialIdentityAttribute] || {};
        delete socialIdentity[identity];
        data[socialIdentityAttribute] = socialIdentity;
        this.data = data;

        if (!this[idAttribute]) {
          return this;
        }

        return this.update(data, options);
      })
      .then(() => this);
  }

  /**
   * Logout the active user.
   *
   * @param {Object} [options={}] Options
   * @return {Promise<User>} The user.
   */
  logout(options = {}) {
    // Logout from Kinvey
    const request = new KinveyRequest({
      method: RequestMethod.POST,
      authType: AuthType.Session,
      url: url.format({
        protocol: this.client.apiProtocol,
        host: this.client.apiHost,
        pathname: `${this.pathname}/_logout`
      }),
      properties: options.properties,
      timeout: options.timeout,
      client: this.client
    });

    return request.execute()
      .catch((error) => {
        Log.error(error);
        return null;
      })
      .then(() => {
<<<<<<< HEAD
        const identities = Object.keys(this._socialIdentity || {});
        const promises = identities.map(identity => this.disconnectIdentity(identity, options));
        return Promise.all(promises);
      })
      .catch((error) => {
        Log.error(error);
        return null;
      })
      .then(() => CacheRequest.setActiveUser(this.client, null))
      .catch((error) => {
        Log.error(error);
        return null;
=======
        return CacheRequest.setActiveUserLegacy(this.client, null);
      })
      .then(() => {
        return DataStore.clearCache({ client: this.client });
>>>>>>> df2bf236
      })
      .then(() => DataStore.clearCache({ client: this.client }))
      .catch((error) => {
        Log.error(error);
        return null;
      })
      .then(() => this);
  }

  /**
   * Logout the active user.
   *
   * @param {Object} [options={}] Options
   * @return {Promise<User>} The user.
   */
  static logout(options = {}) {
    const activeUser = User.getActiveUser(options.client);

    if (isDefined(activeUser)) {
      return activeUser.logout(options);
    }

    return Promise.resolve(null);
  }

  /**
   * Sign up a user with Kinvey.
   *
   * @param {?User|?Object} data Users data.
   * @param {Object} [options] Options
   * @param {boolean} [options.state=true] If set to true, the user will be set as the active user after successfully
   *                                       being signed up.
   * @return {Promise<User>} The user.
   */
  signup(data, options = {}) {
    const activeUser = User.getActiveUser(this.client);
    options = assign({
      state: true
    }, options);

    if (options.state === true && isDefined(activeUser)) {
      throw new ActiveUserError('An active user already exists. Please logout the active user before you login.');
    }

    if (data instanceof User) {
      data = data.data;
    }

    const request = new KinveyRequest({
      method: RequestMethod.POST,
      authType: AuthType.App,
      url: url.format({
        protocol: this.client.protocol,
        host: this.client.host,
        pathname: this.pathname
      }),
      body: isEmpty(data) ? null : data,
      properties: options.properties,
      timeout: options.timeout,
      client: this.client
    });

    return request.execute()
      .then(response => response.data)
      .then((data) => {
        this.data = data;

        if (options.state === true) {
          return CacheRequest.setActiveUser(this.client, this.data);
        }

        return this;
      })
      .then(() => this);
  }

  /**
   * Sign up a user with Kinvey.
   *
   * @param {User|Object} data Users data.
   * @param {Object} [options] Options
   * @param {boolean} [options.state=true] If set to true, the user will be set as the active user after successfully
   *                                       being signed up.
   * @return {Promise<User>} The user.
   */
  static signup(data, options) {
    const user = new this({}, options);
    return user.signup(data, options);
  }

  /**
   * Sign up a user with Kinvey using an identity.
   *
   * @param {SocialIdentity|string} identity The identity.
   * @param {Object} session Identity session
   * @param {Object} [options] Options
   * @param {boolean} [options.state=true] If set to true, the user will be set as the active user after successfully
   *                                       being signed up.
   * @return {Promise<User>} The user.
   */
  signupWithIdentity(identity, session, options) {
    const data = {};
    data[socialIdentityAttribute] = {};
    data[socialIdentityAttribute][identity] = session;
    return this.signup(data, options);
  }

  /**
   * Sign up a user with Kinvey using an identity.
   *
   * @param {SocialIdentity|string} identity The identity.
   * @param {Object} session Identity session
   * @param {Object} [options] Options
   * @param {boolean} [options.state=true] If set to true, the user will be set as the active user after successfully
   *                                       being signed up.
   * @return {Promise<User>} The user.
   */
  static signupWithIdentity(identity, session, options) {
    const user = new this({}, options);
    return user.signupWithIdentity(identity, session, options);
  }

  /**
   * Update the users data.
   *
   * @param {Object} data Data.
   * @param {Object} [options] Options
   * @return {Promise<User>} The user.
   */
  update(data, options) {
    data = assign(this.data, data);
    const userStore = new UserStore();
    return userStore.update(data, options)
      .then(() => {
        this.data = data;
        return this.isActive();
      })
      .then((isActive) => {
        if (isActive) {
          return CacheRequest.setActiveUser(this.client, this.data);
        }

        return this;
      })
      .then(() => this);
  }

  /**
   * Update the active user.
   *
   * @param {Object} data Data.
   * @param {Object} [options] Options
   * @return {Promise<User>} The user.
   */
  static update(data, options) {
    const activeUser = User.getActiveUser(options.client);

    if (isDefined(activeUser)) {
      return activeUser.update(data, options);
    }

    return Promise.resolve(null);
  }

  /**
   * Retfresh the users data.
   *
   * @param {Object} [options={}] Options
   * @return {Promise<User>} The user.
   */
  me(options = {}) {
    const request = new KinveyRequest({
      method: RequestMethod.GET,
      authType: AuthType.Session,
      url: url.format({
        protocol: this.client.protocol,
        host: this.client.host,
        pathname: `${this.pathname}/_me`
      }),
      properties: options.properties,
      timeout: options.timeout
    });

    return request.execute()
      .then(response => response.data)
      .then((data) => {
        if (!isDefined(data[kmdAttribute].authtoken)) {
          const activeUser = User.getActiveUser(this.client);

          if (isDefined(activeUser)) {
            data[kmdAttribute].authtoken = activeUser.authtoken;
          }

          return data;
        }

        return data;
      })
      .then((data) => {
        this.data = data;
        return CacheRequest.setActiveUser(this.client, data);
      })
      .then(() => this);
  }

  /**
   * Refresh the active user.
   *
   * @param {Object} [options={}] Options
   * @return {Promise<User>} The user.
   */
  static me(options) {
    const activeUser = User.getActiveUser(options.client);

    if (activeUser) {
      return activeUser.me(options);
    }

    return Promise.resolve(null);
  }

  /**
   * Request an email to be sent to verify the users email.
   *
   * @param {string} username Username
   * @param {Object} [options={}] Options
   * @return {Promise<Object>} The response.
   */
  static verifyEmail(username, options = {}) {
    if (!username) {
      return Promise.reject(
        new KinveyError('A username was not provided.',
          'Please provide a username for the user that you would like to verify their email.')
      );
    }

    if (!isString(username)) {
      return Promise.reject(new KinveyError('The provided username is not a string.'));
    }

    const client = options.client || Client.sharedInstance();
    const request = new KinveyRequest({
      method: RequestMethod.POST,
      authType: AuthType.App,
      url: url.format({
        protocol: client.protocol,
        host: client.host,
        pathname: `/${rpcNamespace}/${client.appKey}/${username}/user-email-verification-initiate`
      }),
      properties: options.properties,
      timeout: options.timeout,
      client: client
    });
    return request.execute()
      .then(response => response.data);
  }

  /**
   * Request an email to be sent to recover a forgot username.
   *
   * @param {string} email Email
   * @param {Object} [options={}] Options
   * @return {Promise<Object>} The response.
   */
  static forgotUsername(email, options = {}) {
    if (!email) {
      return Promise.reject(
        new KinveyError('An email was not provided.',
          'Please provide an email for the user that you would like to retrieve their username.')
      );
    }

    if (!isString(email)) {
      return Promise.reject(new KinveyError('The provided email is not a string.'));
    }

    const client = options.client || Client.sharedInstance();
    const request = new KinveyRequest({
      method: RequestMethod.POST,
      authType: AuthType.App,
      url: url.format({
        protocol: client.protocol,
        host: client.host,
        pathname: `/${rpcNamespace}/${client.appKey}/user-forgot-username`
      }),
      properties: options.properties,
      data: { email: email },
      timeout: options.timeout,
      client: client
    });
    return request.execute()
      .then(response => response.data);
  }

  /**
   * Request an email to be sent to reset a users password.
   *
   * @param {string} username Username
   * @param {Object} [options={}] Options
   * @return {Promise<Object>} The response.
   */
  static resetPassword(username, options = {}) {
    if (!username) {
      return Promise.reject(
        new KinveyError('A username was not provided.',
          'Please provide a username for the user that you would like to verify their email.')
      );
    }

    if (!isString(username)) {
      return Promise.reject(new KinveyError('The provided username is not a string.'));
    }

    const client = options.client || Client.sharedInstance();
    const request = new KinveyRequest({
      method: RequestMethod.POST,
      authType: AuthType.App,
      url: url.format({
        protocol: client.protocol,
        host: client.host,
        pathname: `/${rpcNamespace}/${client.appKey}/${username}/user-password-reset-initiate`
      }),
      properties: options.properties,
      timeout: options.timeout,
      client: client
    });
    return request.execute()
      .then(response => response.data);
  }

  /**
   * Check if a username already exists.
   *
   * @param {string} username Username
   * @param {Object} [options] Options
   * @return {boolean} True if the username already exists otherwise false.
   */
  static exists(username, options) {
    const store = new UserStore(options);
    return store.exists(username, options);
  }

  /**
   * Restore a user that has been suspended.
   *
   * @param {string} id Id of the user to restore.
   * @param {Object} [options] Options
   * @return {Promise<Object>} The response.
   */
  static restore(id, options) {
    const store = new UserStore(options);
    return store.restore(id, options);
  }
}<|MERGE_RESOLUTION|>--- conflicted
+++ resolved
@@ -213,12 +213,14 @@
     const isActive = this.isActive();
     const activeUser = User.getActiveUser(this.client);
 
-    if (isActive) {
-      throw new ActiveUserError('This user is already the active user.');
+    if (isActive()) {
+      return Promise.reject(new ActiveUserError('This user is already the active user.'));
     }
 
     if (isDefined(activeUser)) {
-      throw new ActiveUserError('An active user already exists. Please logout the active user before you login.');
+      return Promise.reject(
+        new ActiveUserError('An active user already exists. Please logout the active user before you login.')
+      );
     }
 
     if (isObject(credentials)) {
@@ -245,8 +247,8 @@
         || !isDefined(credentials.password)
         || credentials.password === ''
       ) && !isDefined(credentials[socialIdentityAttribute])) {
-      throw new KinveyError(
-        'Username and/or password missing. Please provide both a username and password to login.'
+      return Promise.reject(
+        new KinveyError('Username and/or password missing. Please provide both a username and password to login.')
       );
     }
 
@@ -551,26 +553,10 @@
         Log.error(error);
         return null;
       })
-      .then(() => {
-<<<<<<< HEAD
-        const identities = Object.keys(this._socialIdentity || {});
-        const promises = identities.map(identity => this.disconnectIdentity(identity, options));
-        return Promise.all(promises);
-      })
-      .catch((error) => {
-        Log.error(error);
-        return null;
-      })
       .then(() => CacheRequest.setActiveUser(this.client, null))
       .catch((error) => {
         Log.error(error);
         return null;
-=======
-        return CacheRequest.setActiveUserLegacy(this.client, null);
-      })
-      .then(() => {
-        return DataStore.clearCache({ client: this.client });
->>>>>>> df2bf236
       })
       .then(() => DataStore.clearCache({ client: this.client }))
       .catch((error) => {
