--- conflicted
+++ resolved
@@ -5,15 +5,11 @@
 import isString from 'lodash/isString';
 import isNumber from 'lodash/isNumber';
 
-<<<<<<< HEAD
-import { NoResponseError, KinveyError } from 'src/errors';
+import cloneDeep from 'lodash/cloneDeep';
 import Client from 'src/client';
 import { isDefined } from 'src/utils';
 import Response from './response';
 import Headers from './headers';
-=======
-import cloneDeep from 'lodash/cloneDeep';
->>>>>>> 4f00c171
 
 /**
  * @private
