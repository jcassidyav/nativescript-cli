--- conflicted
+++ resolved
@@ -3,15 +3,9 @@
 import isString from 'lodash/isString';
 import isArray from 'lodash/isArray';
 
-<<<<<<< HEAD
 import { isDefined, Log } from 'src/utils';
-import { NotFoundError } from 'src/errors';
-import MemoryAdapter from './src/memory';
-=======
-import { isDefined } from 'src/utils';
 import { KinveyError, NotFoundError } from 'src/errors';
 import { MemoryAdapter } from './memory';
->>>>>>> 47a66a46
 
 Queue.configure(Promise);
 const queue = new Queue(1, Infinity);
@@ -75,15 +69,10 @@
   }
 
   findById(collection, id) {
-<<<<<<< HEAD
-    if (isString(id) === false) {
-      const error = new Error('id must be a string', id);
-      Log.error(`Unable to find an entity with id ${id} stored in the ${collection} collection.`, error);
+    if (!isString(id)) {
+      const error = new KinveyError('id must be a string', id);
+      Log.error(`Unable to find an entity with id ${id} stored in the ${collection} collection.`, error.message);
       return Promise.reject(error);
-=======
-    if (!isString(id)) {
-      return Promise.reject(new KinveyError('id must be a string', id));
->>>>>>> 47a66a46
     }
 
     return this.loadAdapter()
