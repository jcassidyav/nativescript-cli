<<<<<<< HEAD
=======
import Rack, { CacheRack, NetworkRack } from './rack';
import { CacheRequest } from './request';
>>>>>>> aeacd746
import { KinveyError } from './errors';
import url from 'url';
import assign from 'lodash/assign';
import isString from 'lodash/isString';
let sharedInstance = null;

/**
 * The Client class stores information about your application on the Kinvey platform. You can create mutiple clients
 * to send requests to different environments on the Kinvey platform.
 */
export class Client {
  /**
   * Creates a new instance of the Client class.
   *
   * @param {Object}    options                                            Options
   * @param {string}    [options.apiHostname='https://baas.kinvey.com']    Host name used for Kinvey API requests
   * @param {string}    [options.micHostname='https://auth.kinvey.com']    Host name used for Kinvey MIC requests
   * @param {string}    [options.appKey]                                   App Key
   * @param {string}    [options.appSecret]                                App Secret
   * @param {string}    [options.masterSecret]                             App Master Secret
   * @param {string}    [options.encryptionKey]                            App Encryption Key
   * @param {string}    [options.appVersion]                               App Version
   * @return {Client}                                                      An instance of the Client class.
   *
   * @example
   * var client = new Kinvey.Client({
   *   appKey: '<appKey>',
   *   appSecret: '<appSecret>'
   * });
   */
  constructor(options = {}) {
    options = assign({
      apiHostname: 'https://baas.kinvey.com',
      micHostname: 'https://auth.kinvey.com',
      liveServiceHostname: 'https://kls.kinvey.com'
    }, options);

    if (options.apiHostname && isString(options.apiHostname)) {
      const apiHostnameParsed = url.parse(options.apiHostname);
      options.apiProtocol = apiHostnameParsed.protocol || 'https:';
      options.apiHost = apiHostnameParsed.host;
    }

    if (options.micHostname && isString(options.micHostname)) {
      const micHostnameParsed = url.parse(options.micHostname);
      options.micProtocol = micHostnameParsed.protocol || 'https:';
      options.micHost = micHostnameParsed.host;
    }

    if (options.liveServiceHostname && isString(options.liveServiceHostname)) {
      const liveServiceHostnameParsed = url.parse(options.liveServiceHostname);
      options.liveServiceProtocol = liveServiceHostnameParsed.protocol || 'https:';
      options.liveServiceHost = liveServiceHostnameParsed.host;
    }

    /**
     * @type {string}
     */
    this.apiProtocol = options.apiProtocol;

    /**
     * @type {string}
     */
    this.apiHost = options.apiHost;

    /**
     * @type {string}
     */
    this.micProtocol = options.micProtocol;

    /**
     * @type {string}
     */
    this.micHost = options.micHost;

    /**
     * @type {string}
     */
    this.liveServiceProtocol = options.liveServiceProtocol;

    /**
     * @type {string}
     */
    this.liveServiceHost = options.liveServiceHost;

    /**
     * @type {?string}
     */
    this.appKey = options.appKey;

    /**
     * @type {?string}
     */
    this.appSecret = options.appSecret;

    /**
     * @type {?string}
     */
    this.masterSecret = options.masterSecret;

    /**
     * @type {?string}
     */
    this.encryptionKey = options.encryptionKey;

    /**
     * @type {?string}
     */
    this.appVersion = options.appVersion;
  }

  /**
   * Get the active user.
   */
  get activeUser() {
    return CacheRequest.getActiveUser(this);
  }

  /**
   * API host name used for Kinvey API requests.
   */
  get apiHostname() {
    return url.format({
      protocol: this.apiProtocol,
      host: this.apiHost
    });
  }

  /**
   * @deprecated Use apiHostname instead of this.
   */
  get baseUrl() {
    return this.apiHostname;
  }

  /**
   * @deprecated Use apiProtocol instead of this.
   */
  get protocol() {
    return this.apiProtocol;
  }

  /**
   * @deprecated Use apiHost instead of this.
   */
  get host() {
    return this.apiHost;
  }

  /**
   * Mobile Identity Connect host name used for MIC requests.
   */
  get micHostname() {
    return url.format({
      protocol: this.micProtocol,
      host: this.micHost
    });
  }


  /**
   * Live Service host name used for streaming data.
   */
  get liveServiceHostname() {
    return url.format({
      protocol: this.liveServiceProtocol,
      host: this.liveServiceHost
    });
  }

  /**
   * The version of your app. It will sent with Kinvey API requests
   * using the X-Kinvey-Api-Version header.
   */
  get appVersion() {
    return this._appVersion;
  }

  /**
   * Set the version of your app. It will sent with Kinvey API requests
   * using the X-Kinvey-Api-Version header.
   *
   * @param  {String} appVersion  App version.
   */
  set appVersion(appVersion) {
    if (appVersion && !isString(appVersion)) {
      appVersion = String(appVersion);
    }

    this._appVersion = appVersion;
  }

  /**
   * Returns an object containing all the information for this Client.
   *
   * @return {Object} Object
   */
  toPlainObject() {
    return {
      apiHostname: this.apiHostname,
      apiProtocol: this.apiProtocol,
      apiHost: this.apiHost,
      micHostname: this.micHostname,
      micProtocol: this.micProtocol,
      micHost: this.micHost,
      liveServiceHostname: this.liveServiceHostname,
      liveServiceHost: this.liveServiceHost,
      liveServiceProtocol: this.liveServiceProtocol,
      appKey: this.appKey,
      appSecret: this.appSecret,
      masterSecret: this.masterSecret,
      encryptionKey: this.encryptionKey,
      appVersion: this.appVersion
    };
  }

  /**
   * Initializes the Client class by creating a new instance of the
   * Client class and storing it as a shared instance.
   *
   * @deprecated Use `Client.initialize` instead.
   *
   * @param {Object}    options                                            Options
   * @param {string}    [options.apiHostname='https://baas.kinvey.com']    Host name used for Kinvey API requests
   * @param {string}    [options.micHostname='https://auth.kinvey.com']    Host name used for Kinvey MIC requests
   * @param {string}    [options.appKey]                                   App Key
   * @param {string}    [options.appSecret]                                App Secret
   * @param {string}    [options.masterSecret]                             App Master Secret
   * @param {string}    [options.encryptionKey]                            App Encryption Key
   * @param {string}    [options.appVersion]                               App Version
   * @return {Client}                                                      An instance of Client.
   *
   * @example
   * var client = Kinvey.Client.init({
   *   appKey: '<appKey>',
   *   appSecret: '<appSecret>'
   * });
   * Kinvey.Client.sharedInstance() === client; // true
   */
  static init(options) {
    const client = new Client(options);
    sharedInstance = client;
    CacheRequest.loadActiveUserLegacy(client);
    return client;
  }

  /**
   * Initializes the Client class by creating a new instance of the
   * Client class and storing it as a shared instance. The returned promise
   * resolves with the shared instance of the Client class.
   *
   * @param {Object}    options                                            Options
   * @param {string}    [options.apiHostname='https://baas.kinvey.com']    Host name used for Kinvey API requests
   * @param {string}    [options.micHostname='https://auth.kinvey.com']    Host name used for Kinvey MIC requests
   * @param {string}    [options.appKey]                                   App Key
   * @param {string}    [options.appSecret]                                App Secret
   * @param {string}    [options.masterSecret]                             App Master Secret
   * @param {string}    [options.encryptionKey]                            App Encryption Key
   * @param {string}    [options.appVersion]                               App Version
   * @return {Promise}                                                     A promise.
   */
  static initialize(options) {
    const client = new Client(options);
    sharedInstance = client;
    return CacheRequest.loadActiveUser(client)
      .then(() => client);
  }

  /**
   * Returns the shared instance of the Client class used by the SDK.
   *
   * @throws {KinveyError} If a shared instance does not exist.
   *
   * @return {Client} The shared instance.
   *
   * @example
   * var client = Kinvey.Client.sharedInstance();
   */
  static sharedInstance() {
    if (!sharedInstance) {
      throw new KinveyError('You have not initialized the library. ' +
        'Please call Kinvey.init() to initialize the library.');
    }

    return sharedInstance;
  }
}<|MERGE_RESOLUTION|>--- conflicted
+++ resolved
@@ -1,8 +1,3 @@
-<<<<<<< HEAD
-=======
-import Rack, { CacheRack, NetworkRack } from './rack';
-import { CacheRequest } from './request';
->>>>>>> aeacd746
 import { KinveyError } from './errors';
 import url from 'url';
 import assign from 'lodash/assign';
