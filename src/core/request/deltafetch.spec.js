--- conflicted
+++ resolved
@@ -92,61 +92,8 @@
   });
 
   describe('execute()', () => {
-<<<<<<< HEAD
     it('should send a regular GET request when a delta set request has never been performed', () => {
       const entity1 = { _id: randomString() };
-=======
-    const entity1 = {
-      _id: randomString(),
-      _acl: {
-        creator: randomString()
-      },
-      _kmd: {
-        lmt: new Date().toISOString(),
-        ect: new Date().toISOString()
-      },
-      title: 'entity1'
-    };
-    const entity2 = {
-      _id: randomString(),
-      _acl: {
-        creator: randomString()
-      },
-      _kmd: {
-        lmt: new Date().toISOString(),
-        ect: new Date().toISOString()
-      },
-      title: 'entity2'
-    };
-
-    beforeEach(() => {
-      // API response
-      nock(client.apiHostname, { encodedQueryParams: true })
-        .get(`/appdata/${client.appKey}/${collection}`)
-        .reply(200, [entity1, entity2], {
-          'Content-Type': 'application/json'
-        });
-
-      // Pull data into cache
-      const store = new SyncStore(collection);
-      return store.pull()
-        .then((entities) => {
-          expect(entities).toEqual(2);
-        });
-    });
-
-    afterEach(() => {
-      const store = new SyncStore(collection);
-      return store.clear()
-        .then(() => {
-          return store.find().toPromise();
-        })
-        .then((entities) => {
-          expect(entities).toEqual([]);
-        });
-    });
->>>>>>> 2ab15ff4
-
       const request = new DeltaFetchRequest({
         method: RequestMethod.GET,
         authType: AuthType.Default,
