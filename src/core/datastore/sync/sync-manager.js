import { Promise } from 'es6-promise';
import clone from 'lodash/clone';
import isArray from 'lodash/isArray';

import { Log } from '../../log';
import { KinveyError, NotFoundError, SyncError } from '../../errors';

import { getPlatformConfig } from '../../platform-configs';
import { SyncOperation } from './sync-operation';
import { maxEntityLimit, defaultPullSortField } from './utils';
import { isEmpty } from '../utils';
import { repositoryProvider } from '../repositories';
import { Query } from '../../query';
<<<<<<< HEAD
=======
import {
  ensureArray,
  isNonemptyString,
  forEachAsync,
  splitQueryIntoPages
} from '../../utils';
>>>>>>> 2ab15ff4

// imported for typings
// import { SyncStateManager } from './sync-state-manager';

const {
  maxConcurrentPullRequests: maxConcurrentPulls,
  maxConcurrentPushRequests: maxConcurrentPushes,
} = getPlatformConfig();
const pushTrackingByCollection = {};

export class SyncManager {
  _offlineRepoPromise;
  _networkRepo;
  /** @type {SyncStateManager} */
  _syncStateManager;

  constructor(networkRepo, syncStateManager) {
    this._networkRepo = networkRepo;
    this._syncStateManager = syncStateManager;
  }

  push(collection, query) {
    if (isEmpty(collection) || !isNonemptyString(collection)) {
      return Promise.reject(new KinveyError('Invalid or missing collection name'));
    }

    if (this._pushIsInProgress(collection)) {
      return Promise.reject(new SyncError('Data is already being pushed to the backend.'
        + ' Please wait for it to complete before pushing new data to the backend.'));
    }

    this._markPushStart(collection);
    let prm = Promise.resolve();

    if (query) {
      prm = this._getEntityIdsForQuery(collection, query);
    }

    return prm
      .then((entityIds) => this._syncStateManager.getSyncItems(collection, entityIds))
      .then((syncItems = []) => this._processSyncItems(collection, syncItems))
      .then((pushResult) => {
        this._markPushEnd(collection);
        return pushResult;
      })
      .catch((err) => {
        this._markPushEnd();
        return Promise.reject(err);
      });
  }

  pull(collection, query, options) {
    if (!isNonemptyString(collection)) {
      return Promise.reject(new KinveyError('Invalid or missing collection name'));
    }

<<<<<<< HEAD
    return this.getSyncItemCountByEntityQuery(collection, query)
      .then((count) => {
        if (count > 0) {
          // TODO: I think this should happen, but keeping current behaviour
          // const msg = `There are ${count} entities awaiting push. Please push before you attempt to pull`;
          // return Promise.reject(new KinveyError(msg));
          return this.push(collection, query)
            .then(() => this.getSyncItemCountByEntityQuery(collection, query));
        }

        return count;
      })
      .then((count) => {
        // Throw an error if there are still items that need to be synced
        if (count > 0) {
          return Promise.reject(
            new SyncError('Unable to fetch the entities on the backend.'
              + ` There are ${count} entities that need to be synced.`)
          );
        }

        return this._fetchItemsFromServer(collection, query, options);
      });
=======
    // TODO: decide on default value of pagination setting
    if (options && (options.autoPagination && !options.useDeltaFetch)) {
      return this._paginatedPull(collection, query, options);
    }

    return this._fetchItemsFromServer(collection, query, options)
      .then(entities => this._replaceOfflineEntities(collection, query, entities))
      .then(replacedEntities => replacedEntities.length);
>>>>>>> 2ab15ff4
  }

  getSyncItemCount(collection) {
    if (!isNonemptyString(collection)) {
      return Promise.reject(new KinveyError('Invalid or missing collection name'));
    }

    return this._syncStateManager.getSyncItemCount(collection);
  }

  // TODO: this method is temporray, pending fix for MLIBZ-2177
  getSyncItemCountByEntityQuery(collection, query) {
    if (!query) {
      return this._syncStateManager.getSyncItemCount(collection);
    }

    return this._getOfflineRepo()
      .then(repo => repo.read(collection, query))
      .then((entities) => {
        const entityIds = entities.map(e => e._id);
        return this._syncStateManager.getSyncItemCount(collection, entityIds);
      });
  }

  // TODO: this only returns nondeleted entities - pending fix for MLIBZ-2177
  getSyncEntities(collection, query) {
    return this._getOfflineRepo()
      .then(repo => repo.read(collection, query))
      .then((entities = []) => {
        return this._syncStateManager.getSyncItems(collection, entities.map(e => e._id));
      });
  }

  // TODO: pending fix for MLIBZ-2177
  clearSync(collection, query) {
    if (query) {
      return this._getEntityIdsForQuery(collection, query)
        .then(entityIds => this._syncStateManager.removeSyncItemsForIds(collection, entityIds));
    }
    return this._syncStateManager.removeAllSyncItems(collection);
  }

  // for SyncStateManager
  addCreateEvent(collection, createdItems) {
    return this._addEvent(collection, createdItems, SyncOperation.Create);
  }

  addDeleteEvent(collection, deletedEntities) {
    return this._addEvent(collection, deletedEntities, SyncOperation.Delete);
  }

  addUpdateEvent(collection, updatedEntities) {
    return this._addEvent(collection, updatedEntities, SyncOperation.Update);
  }

  removeSyncItemForEntityId(collection, entityId) {
    return this._syncStateManager.removeSyncItemForEntityId(collection, entityId);
  }

  removeSyncItemsForIds(collection, entityIds) {
    return this._syncStateManager.removeSyncItemsForIds(collection, entityIds);
  }

<<<<<<< HEAD
  _deleteOfflineEntities(collection, deleteOfflineQuery) {
    return this._getOfflineRepo()
      .then((repo) => {
        // TODO: this can potentially be deleteOfflineQuery.and().notIn(networkEntitiesIds)
        // but inmemory filtering with this filter seems to take too long
        return repo.delete(collection, deleteOfflineQuery);
      });
=======
  _deleteOfflineEntities(collection, query) {
    return this._getOfflineRepo()
      .then(repo => repo.delete(collection, query));
  }

  _replaceOfflineEntities(collection, deleteOfflineQuery, networkEntities = []) {
    // TODO: this can potentially be deleteOfflineQuery.and().notIn(networkEntitiesIds)
    // but inmemory filtering with this filter seems to take too long
    return this._deleteOfflineEntities(collection, deleteOfflineQuery)
      .then(() => this._getOfflineRepo())
      .then(repo => repo.update(collection, networkEntities));
>>>>>>> 2ab15ff4
  }

  _updateOfflineEntities(collection, networkEntities = []) {
    return this._getOfflineRepo().then(repo => repo.update(collection, networkEntities));
  }

  _getPushOpResult(entityId, operation) {
    const result = {
      _id: entityId,
      operation: operation
    };

    if (operation !== SyncOperation.Delete) {
      result.entity = null;
    }

    return result;
  }

  _sanitizeOfflineEntity(offlineEntity) {
    const copy = clone(offlineEntity);
    delete copy._id;
    return copy;
  }

  _replaceOfflineEntityWithNetwork(collection, offlineEntityId, networkEntity) {
    let offlineRepo;
    return this._getOfflineRepo()
      .then((repo) => {
        offlineRepo = repo;
        return offlineRepo.deleteById(collection, offlineEntityId);
      })
      .then(() => offlineRepo.create(collection, networkEntity));
  }

  _pushCreate(collection, entity) {
    let entityToCreate = entity;
    if (entity._kmd && entity._kmd.local) {
      entityToCreate = this._sanitizeOfflineEntity(entity);
    }
    const result = this._getPushOpResult(entity._id, SyncOperation.Create);
    return this._networkRepo.create(collection, entityToCreate)
      .then((createdItem) => {
        result.entity = createdItem;
        return this._replaceOfflineEntityWithNetwork(collection, entity._id, createdItem);
      })
      .then(() => result)
      .catch((err) => {
        result.error = err;
        return result;
      });
  }

  _pushDelete(collection, entityId) {
    const result = this._getPushOpResult(entityId, SyncOperation.Delete);
    return this._networkRepo.deleteById(collection, entityId)
      .then(() => result)
      .catch((err) => {
        result.error = err;
        return result;
      });
  }

  _pushUpdate(collection, entity) {
    const result = this._getPushOpResult(entity._id, SyncOperation.Update);
    return this._networkRepo.update(collection, entity)
      .then((updateResult) => {
        result.entity = updateResult;
        return this._getOfflineRepo();
      })
      .then(repo => repo.update(collection, result.entity))
      .then(() => result)
      .catch((err) => {
        result.entity = entity;
        result.error = err;
        return result;
      });
  }

  _handlePushOp(collection, syncItem, offlineEntity) {
    const { state, entityId } = syncItem;
    const syncOp = state.operation;

    switch (syncOp) {
      case SyncOperation.Create:
        return this._pushCreate(collection, offlineEntity);
      case SyncOperation.Delete:
        return this._pushDelete(collection, entityId);
      case SyncOperation.Update:
        return this._pushUpdate(collection, offlineEntity);
      default: {
        const res = this._getPushOpResult(entityId, syncOp);
        res.error = new SyncError(`Unexpected sync operation: ${syncOp}`);
        return res;
      }
    }
  }

  _pushItem(collection, syncItem) {
    const { entityId, state } = syncItem;
    return this._getOfflineRepo()
      .then(repo => repo.readById(collection, entityId)) // TODO: we've already read the entities once, if a query was provided
      .catch((err) => {
        if (!(err instanceof NotFoundError)) {
          return Promise.reject(err);
        }
        if (state.operation !== SyncOperation.Delete) {
          return this._syncStateManager.removeSyncItemForEntityId(collection, entityId)
            .then(() => Promise.reject(err));
        }
        return null; // we have to make a delete request to the backend
      })
      .then(offlineEntity => this._handlePushOp(collection, syncItem, offlineEntity));
  }

  _processSyncItem(collection, syncItem) {
    return this._pushItem(collection, syncItem)
      .then((result) => {
        if (result.error) {
          return result;
        }
        return this._syncStateManager.removeSyncItemForEntityId(syncItem.collection, syncItem.entityId)
          .then(() => result);
      })
      .catch((err) => {
        const pushResult = this._getPushOpResult(syncItem.entityId, syncItem.state.operation);
        pushResult.error = err;
        return pushResult;
      });
  }

  _processSyncItems(collection, syncItems) {
    const pushResults = [];
    return forEachAsync(syncItems, (syncItem) => {
      return this._processSyncItem(collection, syncItem) // never rejects
        .then(pushResult => pushResults.push(pushResult));
    }, maxConcurrentPushes)
      .then(() => pushResults);
  }

  _fetchItemsFromServer(collection, query, options = {}) {
    return this._networkRepo.read(collection, query, options)
      .then((data) => {
        const useDeltaSet = options.useDeltaFetch || false;

        if (useDeltaSet) {
          return this._getOfflineRepo()
            .then((repo) => {
              const { deleted } = data;

              if (isArray(deleted) && deleted.length > 0) {
                const deletedIds = deleted.map((item) => item._id);
                const deleteQuery = new Query().contains('_id', deletedIds);
                return repo.delete(collection, deleteQuery).then(() => repo);
              }

              return repo;
            })
            .then(() => this._updateOfflineEntities(collection, data.changed));
        }

        return this._updateOfflineEntities(collection, data);
      });
  }

  _getOfflineRepo() {
    if (!this._offlineRepoPromise) {
      this._offlineRepoPromise = repositoryProvider.getOfflineRepository();
    }
    return this._offlineRepoPromise;
  }

  _pushIsInProgress(collection) {
    return !!pushTrackingByCollection[collection];
  }

  _markPushStart(collection) {
    if (!this._pushIsInProgress(collection)) {
      pushTrackingByCollection[collection] = true;
    } else {
      Log.debug('Marking push start, when push already started');
    }
  }

  _markPushEnd(collection) {
    if (this._pushIsInProgress(collection)) {
      delete pushTrackingByCollection[collection];
    } else {
      Log.debug('Marking push end, when push is NOT started');
    }
  }

  _getEntityIdsForQuery(collection, query) {
    return this._getOfflineRepo()
      .then(repo => repo.read(collection, query))
      .then(entities => entities.map(e => e._id));
  }

  _addEvent(collection, entities, syncOp) {
    const validationError = this._validateCrudEventEntities(entities);

    if (validationError) {
      return validationError;
    }

    return this._setState(collection, entities, syncOp)
      .then(() => entities);
  }

  _validateCrudEventEntities(entities) {
    if (!entities || isEmpty(entities)) {
      return Promise.reject(new SyncError('Invalid or missing entity/entities array.'));
    }

    const entityWithNoId = ensureArray(entities).find(e => !e._id);
    if (entityWithNoId) {
      const errMsg = 'An entity is missing an _id. All entities must have an _id in order to be added to the sync table.';
      return Promise.reject(new SyncError(errMsg, entityWithNoId));
    }
    return null;
  }

  _setState(collection, entities, syncOp) {
    switch (syncOp) {
      case SyncOperation.Create:
        return this._syncStateManager.addCreateEvent(collection, entities);
      case SyncOperation.Update:
        return this._syncStateManager.addUpdateEvent(collection, entities);
      case SyncOperation.Delete:
        return this._syncStateManager.addDeleteEvent(collection, entities);
      default:
        return Promise.reject(new SyncError('Invalid sync event name'));
    }
  }

  _getInternalPullQuery(userQuery, totalCount) {
    userQuery = userQuery || {};
    const { filter, sort, fields, skip } = userQuery;
    const query = new Query({ filter, sort, fields, skip });
    query.limit = totalCount;

    if (!sort || isEmpty(sort)) {
      query.sort = { [defaultPullSortField]: 1 };
    }
    return query;
  }

  _fetchAndUpdateEntities(collection, query, options) {
    return this._networkRepo.read(collection, query, options)
      .then((entities) => {
        return this._getOfflineRepo()
          .then(repo => repo.update(collection, entities));
      });
  }

  _executePaginationQueries(collection, queries, options) {
    let pulledEntityCount = 0;
    return forEachAsync(queries, (query) => {
      return this._fetchAndUpdateEntities(collection, query, options)
        .then((updatedEntities) => {
          pulledEntityCount += updatedEntities.length;
        });
    }, maxConcurrentPulls)
      .then(() => pulledEntityCount);
  }

  _getExpectedEntityCount(collection, userQuery) {
    const countQuery = new Query({ filter: userQuery.filter });
    return this._networkRepo.count(collection, countQuery)
      .then(totalCount => {
        return Math.min(totalCount - userQuery.skip, userQuery.limit || Infinity);
      });
  }

  _paginatedPull(collection, userQuery, options = {}) {
    let pullQuery;
    let expectedCount;
    userQuery = userQuery || new Query();
    return this._getExpectedEntityCount(collection, userQuery)
      .then((count) => {
        expectedCount = count;
        pullQuery = this._getInternalPullQuery(userQuery, expectedCount);
        return this._deleteOfflineEntities(collection, pullQuery);
      })
      .then(() => {
        const pageSizeSetting = options.autoPagination && options.autoPagination.pageSize;
        const pageSize = pageSizeSetting || maxEntityLimit;
        const paginatedQueries = splitQueryIntoPages(pullQuery, pageSize, expectedCount);
        return this._executePaginationQueries(collection, paginatedQueries, options);
      });
  }
}<|MERGE_RESOLUTION|>--- conflicted
+++ resolved
@@ -11,15 +11,12 @@
 import { isEmpty } from '../utils';
 import { repositoryProvider } from '../repositories';
 import { Query } from '../../query';
-<<<<<<< HEAD
-=======
 import {
   ensureArray,
   isNonemptyString,
   forEachAsync,
   splitQueryIntoPages
 } from '../../utils';
->>>>>>> 2ab15ff4
 
 // imported for typings
 // import { SyncStateManager } from './sync-state-manager';
@@ -76,7 +73,6 @@
       return Promise.reject(new KinveyError('Invalid or missing collection name'));
     }
 
-<<<<<<< HEAD
     return this.getSyncItemCountByEntityQuery(collection, query)
       .then((count) => {
         if (count > 0) {
@@ -97,19 +93,18 @@
               + ` There are ${count} entities that need to be synced.`)
           );
         }
+      
+        // TODO: decide on default value of pagination setting
+        if (options && (options.autoPagination && !options.useDeltaFetch)) {
+          return this._paginatedPull(collection, query, options);
+        }
 
         return this._fetchItemsFromServer(collection, query, options);
       });
-=======
-    // TODO: decide on default value of pagination setting
-    if (options && (options.autoPagination && !options.useDeltaFetch)) {
-      return this._paginatedPull(collection, query, options);
-    }
-
-    return this._fetchItemsFromServer(collection, query, options)
-      .then(entities => this._replaceOfflineEntities(collection, query, entities))
-      .then(replacedEntities => replacedEntities.length);
->>>>>>> 2ab15ff4
+
+//     return this._fetchItemsFromServer(collection, query, options)
+//       .then(entities => this._replaceOfflineEntities(collection, query, entities))
+//       .then(replacedEntities => replacedEntities.length);
   }
 
   getSyncItemCount(collection) {
@@ -172,16 +167,7 @@
   removeSyncItemsForIds(collection, entityIds) {
     return this._syncStateManager.removeSyncItemsForIds(collection, entityIds);
   }
-
-<<<<<<< HEAD
-  _deleteOfflineEntities(collection, deleteOfflineQuery) {
-    return this._getOfflineRepo()
-      .then((repo) => {
-        // TODO: this can potentially be deleteOfflineQuery.and().notIn(networkEntitiesIds)
-        // but inmemory filtering with this filter seems to take too long
-        return repo.delete(collection, deleteOfflineQuery);
-      });
-=======
+  
   _deleteOfflineEntities(collection, query) {
     return this._getOfflineRepo()
       .then(repo => repo.delete(collection, query));
@@ -193,7 +179,6 @@
     return this._deleteOfflineEntities(collection, deleteOfflineQuery)
       .then(() => this._getOfflineRepo())
       .then(repo => repo.update(collection, networkEntities));
->>>>>>> 2ab15ff4
   }
 
   _updateOfflineEntities(collection, networkEntities = []) {
