--- conflicted
+++ resolved
@@ -11,14 +11,9 @@
     "lint": "npm run lint:src",
     "lint:src": "eslint src/**",
     "lint:test": "eslint test/unit/**",
-<<<<<<< HEAD
-    "test": "npm run test:mocha",
+    "postinstall": "npm run build",
     "test:mocha": "mocha --compilers js:babel-core/register -r babel-polyfill -s 100 --recursive test/unit/setup test/unit",
-    "test:mocha:coverage": "istanbul cover _mocha -- --reporter tap --compilers js:babel-core/register -r babel-polyfill -s 100 --recursive test/unit/setup test/unit",
-=======
-    "postinstall": "npm run build",
     "test": "mocha --compilers js:babel-core/register -r babel-polyfill -s 100 --recursive test/unit/setup test/unit",
->>>>>>> 698351d6
     "test:watch": "mocha -w --compilers js:babel-core/register -r babel-polyfill -s 100 --recursive test/unit/setup test/unit"
   },
   "repository": {
@@ -41,24 +36,24 @@
     "babel-preset-stage-2": "^6.5.0",
     "del-cli": "^0.2.0",
     "es6-error": "^3.0.0",
-<<<<<<< HEAD
-    "es6-promise": "^3.2.1",
+    "esdoc": "^0.4.7",
+    "esdoc-es7-plugin": "0.0.3",
+    "eslint": "^3.5.0",
+    "eslint-config-airbnb-base": "^7.1.0",
+    "eslint-plugin-import": "^1.15.0",
     "expect": "^1.20.2",
     "fast-memory-cache": "^2.0.4",
-=======
->>>>>>> 698351d6
     "hellojs": "^1.13.1",
+    "istanbul": "^1.0.0-alpha.2",
     "kinvey-javascript-rack": "^1.0.0",
     "local-storage": "^1.4.2",
     "lodash": "^4.12.0",
     "loglevel": "^1.4.1",
-<<<<<<< HEAD
+    "mocha": "^2.4.5",
     "nock": "^8.0.0",
     "parse-headers": "^2.0.1",
+    "pinkie": "^2.0.4",
     "promise-queue": "^2.2.3",
-=======
-    "pinkie": "^2.0.4",
->>>>>>> 698351d6
     "qs": "^6.2.0",
     "regenerator-runtime": "^0.9.5",
     "request": "^2.72.0",
@@ -69,14 +64,5 @@
   },
   "peerDependencies": {
     "kinvey-javascript-rack": "^1.0.0"
-  },
-  "devDependencies": {
-    "esdoc": "^0.4.7",
-    "esdoc-es7-plugin": "0.0.3",
-    "eslint": "^3.5.0",
-    "eslint-config-airbnb-base": "^7.1.0",
-    "eslint-plugin-import": "^1.15.0",
-    "istanbul": "^1.0.0-alpha.2",
-    "mocha": "^2.4.5"
   }
 }