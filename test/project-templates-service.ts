import { Yok } from "../lib/common/yok";
import * as stubs from "./stubs";
import { ProjectTemplatesService } from "../lib/services/project-templates-service";
import { assert } from "chai";
import * as path from "path";
import * as constants from "../lib/constants";
import { format } from "util";

let isDeleteDirectoryCalledForNodeModulesDir = false;
const nativeScriptValidatedTemplatePath = "nsValidatedTemplatePath";
const compatibleTemplateVersion = "1.2.3";

function createTestInjector(configuration: {
	shouldNpmInstallThrow?: boolean,
	packageJsonContent?: any,
	packageVersion?: string,
	packageName?: string
} = {}): IInjector {
	const injector = new Yok();
	injector.register("errors", stubs.ErrorsStub);
	injector.register("logger", stubs.LoggerStub);
	injector.register("fs", {
		exists: (pathToCheck: string) => false,

		readJson: (pathToFile: string) => configuration.packageJsonContent || {},

		deleteDirectory: (directory: string) => {
			if (directory.indexOf("node_modules") !== -1) {
				isDeleteDirectoryCalledForNodeModulesDir = true;
			}
		}
	});

	class NpmStub extends stubs.NodePackageManagerStub {
		public async install(packageName: string, pathToSave: string, config: INodePackageManagerInstallOptions): Promise<INpmInstallResultInfo> {
			if (configuration.shouldNpmInstallThrow) {
				throw new Error("NPM install throws error.");
			}

			return { name: "Some Result", version: "1" };
		}
		getPackageNameParts(fullPackageName: string): INpmPackageNameParts {
			return {
				name: configuration.packageName || fullPackageName,
				version: configuration.packageVersion || ""
			};
		}
	}

	injector.register("npm", NpmStub);

<<<<<<< HEAD
	injector.register("packageInstallationManager", {
		install: (packageName: string, options?: INpmInstallOptions) => {
=======
	class NpmInstallationManagerStub extends stubs.NpmInstallationManagerStub {
		async install(packageName: string, pathToSave?: string, options?: INpmInstallOptions): Promise<string> {
>>>>>>> 1afcdc3c
			if (configuration.shouldNpmInstallThrow) {
				throw new Error("NPM install throws error.");
			}

			return Promise.resolve(nativeScriptValidatedTemplatePath);
		}
		async getLatestCompatibleVersionSafe(packageName: string): Promise<string> {
			return compatibleTemplateVersion;
		}
	}

	injector.register("npmInstallationManager", NpmInstallationManagerStub);

	injector.register("projectTemplatesService", ProjectTemplatesService);

	injector.register("analyticsService", {
		track: async (): Promise<any[]> => undefined,
		trackEventActionInGoogleAnalytics: (data: IEventActionData) => Promise.resolve()
	});

	injector.register("pacoteService", {
		manifest: (packageName: string) => {
			const packageJsonContent = configuration.packageJsonContent || {};
			packageJsonContent.name = packageName;
			return Promise.resolve(packageJsonContent);
		}
	});

	return injector;
}

describe("project-templates-service", () => {
	beforeEach(() => {
		isDeleteDirectoryCalledForNodeModulesDir = false;
	});

	describe("prepareTemplate", () => {
		describe("throws error", () => {
			it("when npm install fails", async () => {
				const testInjector = createTestInjector({ shouldNpmInstallThrow: true });
				const projectTemplatesService = testInjector.resolve<IProjectTemplatesService>("projectTemplatesService");
				await assert.isRejected(projectTemplatesService.prepareTemplate("invalidName", "tempFolder"));
			});
		});

		describe("returns correct path to template", () => {
			it("when reserved template name is used", async () => {
				const testInjector = createTestInjector();
				const projectTemplatesService = testInjector.resolve<IProjectTemplatesService>("projectTemplatesService");
				const { templatePath } = await projectTemplatesService.prepareTemplate("typescript", "tempFolder");
				assert.strictEqual(path.basename(templatePath), nativeScriptValidatedTemplatePath);
				assert.strictEqual(isDeleteDirectoryCalledForNodeModulesDir, true, "When correct path is returned, template's node_modules directory should be deleted.");
			});

			it("when reserved template name is used (case-insensitive test)", async () => {
				const testInjector = createTestInjector();
				const projectTemplatesService = testInjector.resolve<IProjectTemplatesService>("projectTemplatesService");
				const { templatePath } = await projectTemplatesService.prepareTemplate("tYpEsCriPT", "tempFolder");
				assert.strictEqual(path.basename(templatePath), nativeScriptValidatedTemplatePath);
				assert.strictEqual(isDeleteDirectoryCalledForNodeModulesDir, true, "When correct path is returned, template's node_modules directory should be deleted.");
			});

			it("uses defaultTemplate when undefined is passed as parameter", async () => {
				const testInjector = createTestInjector();
				const projectTemplatesService = testInjector.resolve<IProjectTemplatesService>("projectTemplatesService");
				const { templatePath } = await projectTemplatesService.prepareTemplate(constants.RESERVED_TEMPLATE_NAMES["default"], "tempFolder");
				assert.strictEqual(path.basename(templatePath), nativeScriptValidatedTemplatePath);
				assert.strictEqual(isDeleteDirectoryCalledForNodeModulesDir, true, "When correct path is returned, template's node_modules directory should be deleted.");
			});
		});

		describe("sends correct information to Google Analytics", () => {
			let analyticsService: IAnalyticsService;
			let dataSentToGoogleAnalytics: IEventActionData[] = [];
			let testInjector: IInjector;
			let projectTemplatesService: IProjectTemplatesService;

			beforeEach(() => {
				testInjector = createTestInjector({ shouldNpmInstallThrow: false });
				analyticsService = testInjector.resolve<IAnalyticsService>("analyticsService");
				const fs = testInjector.resolve<IFileSystem>("fs");
				fs.exists = (filePath: string) => false;
				dataSentToGoogleAnalytics = [];
				analyticsService.trackEventActionInGoogleAnalytics = async (data: IEventActionData): Promise<void> => {
					dataSentToGoogleAnalytics.push(data);
				};
				projectTemplatesService = testInjector.resolve("projectTemplatesService");
			});

			it("sends template name when the template is used from npm", async () => {
				const templateName = "template-from-npm";
				await projectTemplatesService.prepareTemplate(templateName, "tempFolder");
				assert.deepEqual(dataSentToGoogleAnalytics, [
					{
						action: constants.TrackActionNames.CreateProject,
						isForDevice: null,
						additionalData: templateName
					},
					{
						action: constants.TrackActionNames.UsingTemplate,
						additionalData: `${templateName}${constants.AnalyticsEventLabelDelimiter}${constants.TemplateVersions.v1}`
					}
				]);
			});

			it("sends template name (from template's package.json) when the template is used from local path", async () => {
				const templateName = "my-own-local-template";
				const localTemplatePath = "/Users/username/localtemplate";
				const fs = testInjector.resolve<IFileSystem>("fs");
				fs.exists = (path: string): boolean => true;
				const pacoteService = testInjector.resolve<IPacoteService>("pacoteService");
				pacoteService.manifest = () => Promise.resolve({ name: templateName });
				await projectTemplatesService.prepareTemplate(localTemplatePath, "tempFolder");
				assert.deepEqual(dataSentToGoogleAnalytics, [
					{
						action: constants.TrackActionNames.CreateProject,
						isForDevice: null,
						additionalData: `${constants.ANALYTICS_LOCAL_TEMPLATE_PREFIX}${templateName}`
					},
					{
						action: constants.TrackActionNames.UsingTemplate,
						additionalData: `${constants.ANALYTICS_LOCAL_TEMPLATE_PREFIX}${templateName}${constants.AnalyticsEventLabelDelimiter}${constants.TemplateVersions.v1}`
					}
				]);
			});

			it("sends the template name (path to dirname) when the template is used from local path but there's no package.json at the root", async () => {
				const templateName = "localtemplate";
				const localTemplatePath = `/Users/username/${templateName}`;
				const fs = testInjector.resolve<IFileSystem>("fs");
				fs.exists = (localPath: string): boolean => path.basename(localPath) !== constants.PACKAGE_JSON_FILE_NAME;
				const pacoteService = testInjector.resolve<IPacoteService>("pacoteService");
				pacoteService.manifest = () => Promise.resolve({});
				await projectTemplatesService.prepareTemplate(localTemplatePath, "tempFolder");
				assert.deepEqual(dataSentToGoogleAnalytics, [
					{
						action: constants.TrackActionNames.CreateProject,
						isForDevice: null,
						additionalData: `${constants.ANALYTICS_LOCAL_TEMPLATE_PREFIX}${templateName}`
					},
					{
						action: constants.TrackActionNames.UsingTemplate,
						additionalData: `${constants.ANALYTICS_LOCAL_TEMPLATE_PREFIX}${templateName}${constants.AnalyticsEventLabelDelimiter}${constants.TemplateVersions.v1}`
					}
				]);
			});
		});

		describe("template version", () => {
			it("is default when template does not have package.json", async () => {
				const testInjector = createTestInjector();
				testInjector.resolve<IFileSystem>("fs").exists = (filePath: string) => false;

				const projectTemplatesService = testInjector.resolve<IProjectTemplatesService>("projectTemplatesService");
				const { templateVersion } = await projectTemplatesService.prepareTemplate("typescript", "tempFolder");
				assert.strictEqual(templateVersion, constants.TemplateVersions.v1);
			});

			it("is default when template does not have nativescript key in its package.json", async () => {
				const testInjector = createTestInjector();
				const projectTemplatesService = testInjector.resolve<IProjectTemplatesService>("projectTemplatesService");
				const { templateVersion } = await projectTemplatesService.prepareTemplate("typescript", "tempFolder");
				assert.strictEqual(templateVersion, constants.TemplateVersions.v1);
			});

			it("is default when template does not have templateVersion property in the nativescript key in its package.json", async () => {
				const testInjector = createTestInjector({ packageJsonContent: { nativescript: {} } });
				const projectTemplatesService = testInjector.resolve<IProjectTemplatesService>("projectTemplatesService");
				const { templateVersion } = await projectTemplatesService.prepareTemplate("typescript", "tempFolder");
				assert.strictEqual(templateVersion, constants.TemplateVersions.v1);
			});

			it("is the one from template's package.json when it is valid version", async () => {
				const testInjector = createTestInjector({ packageJsonContent: { nativescript: { templateVersion: constants.TemplateVersions.v2 } } });
				const projectTemplatesService = testInjector.resolve<IProjectTemplatesService>("projectTemplatesService");
				const { templateVersion } = await projectTemplatesService.prepareTemplate("typescript", "tempFolder");
				assert.strictEqual(templateVersion, constants.TemplateVersions.v2);
			});

			it("fails when the templateVersion is invalid", async () => {
				const notSupportedVersionString = "not supported version";
				const testInjector = createTestInjector({ packageJsonContent: { nativescript: { templateVersion: notSupportedVersionString } } });
				const projectTemplatesService = testInjector.resolve<IProjectTemplatesService>("projectTemplatesService");
				const expectedError = format(constants.ProjectTemplateErrors.InvalidTemplateVersionStringFormat, `tns-template-hello-world-ts@${compatibleTemplateVersion}`, notSupportedVersionString);
				await assert.isRejected(projectTemplatesService.prepareTemplate("typescript", "tempFolder"), expectedError);
			});

		});

		describe("uses correct version", () => {
			[
				{
					name: "is correct when package version is passed",
					templateName: "some-template@1.0.0",
					expectedVersion: "1.0.0",
					expectedTemplateName: "some-template"
				},
				{
					name: "is correct when reserved package name with version is passed",
					templateName: "typescript@1.0.0",
					expectedVersion: "1.0.0",
					expectedTemplateName: "tns-template-hello-world-ts"
				},
				{
					name: "is correct when scoped package name without version is passed",
					templateName: "@nativescript/vue-template",
					expectedVersion: compatibleTemplateVersion,
					expectedTemplateName: "@nativescript/vue-template"
				},
				{
					name: "is correct when scoped package name with version is passed",
					templateName: "@nativescript/vue-template@1.0.0",
					expectedVersion: "1.0.0",
					expectedTemplateName: "@nativescript/vue-template"
				}
			].forEach(testCase => {
				it(testCase.name, async () => {
					const testInjector = createTestInjector({ packageVersion: testCase.expectedVersion, packageName: testCase.expectedTemplateName });
					const projectTemplatesService = testInjector.resolve<IProjectTemplatesService>("projectTemplatesService");
					const { version, templateName } = await projectTemplatesService.prepareTemplate(testCase.templateName, "tempFolder");
					assert.strictEqual(version, testCase.expectedVersion);
					assert.strictEqual(templateName, testCase.expectedTemplateName);
				});
			});
		});
	});
});<|MERGE_RESOLUTION|>--- conflicted
+++ resolved
@@ -39,7 +39,7 @@
 
 			return { name: "Some Result", version: "1" };
 		}
-		getPackageNameParts(fullPackageName: string): INpmPackageNameParts {
+		async getPackageNameParts(fullPackageName: string): Promise<INpmPackageNameParts> {
 			return {
 				name: configuration.packageName || fullPackageName,
 				version: configuration.packageVersion || ""
@@ -47,15 +47,10 @@
 		}
 	}
 
-	injector.register("npm", NpmStub);
-
-<<<<<<< HEAD
-	injector.register("packageInstallationManager", {
-		install: (packageName: string, options?: INpmInstallOptions) => {
-=======
-	class NpmInstallationManagerStub extends stubs.NpmInstallationManagerStub {
+	injector.register("packageManager", NpmStub);
+
+	class NpmInstallationManagerStub extends stubs.PackageInstallationManagerStub {
 		async install(packageName: string, pathToSave?: string, options?: INpmInstallOptions): Promise<string> {
->>>>>>> 1afcdc3c
 			if (configuration.shouldNpmInstallThrow) {
 				throw new Error("NPM install throws error.");
 			}
@@ -67,7 +62,7 @@
 		}
 	}
 
-	injector.register("npmInstallationManager", NpmInstallationManagerStub);
+	injector.register("packageInstallationManager", NpmInstallationManagerStub);
 
 	injector.register("projectTemplatesService", ProjectTemplatesService);
 
@@ -87,7 +82,7 @@
 	return injector;
 }
 
-describe("project-templates-service", () => {
+describe.only("project-templates-service", () => {
 	beforeEach(() => {
 		isDeleteDirectoryCalledForNodeModulesDir = false;
 	});
