--- conflicted
+++ resolved
@@ -25,7 +25,6 @@
 ): IInjector {
 	const testInjector: IInjector = new yok.Yok();
 	testInjector.register("logger", stubs.LoggerStub);
-	testInjector.register("workflowService", stubs.WorkflowServiceStub);
 	testInjector.register("options", Options);
 	testInjector.register('fs', stubs.FileSystemStub);
 	testInjector.register("analyticsService", {
@@ -48,14 +47,8 @@
 			return "1.0.0";
 		}
 	});
-<<<<<<< HEAD
 	testInjector.register("platformCommandHelper", {
 		getInstalledPlatforms: function(): string[] {
-=======
-	testInjector.register("pluginVariablesService", {});
-	testInjector.register("platformService", {
-		getInstalledPlatforms: function (): string[] {
->>>>>>> a4cb42cc
 			return installedPlatforms;
 		},
 		getAvailablePlatforms: function (): string[] {
@@ -167,7 +160,6 @@
 			const fs = testInjector.resolve("fs");
 			const copyFileStub = sandbox.stub(fs, "copyFile");
 			const updateCommand = testInjector.resolve<UpdateCommand>(UpdateCommand);
-<<<<<<< HEAD
 
 			await updateCommand.execute(["3.3.0"]);
 
@@ -175,14 +167,6 @@
 			for (const folder of UpdateCommand.folders) {
 				assert.isTrue(copyFileStub.calledWith(path.join(projectFolder, folder)));
 			}
-=======
-			return updateCommand.execute(["3.3.0"]).then(() => {
-				assert.isTrue(copyFileStub.calledWith(path.join(projectFolder, "package.json")));
-				for (const folder of UpdateCommand.folders) {
-					assert.isTrue(copyFileStub.calledWith(path.join(projectFolder, folder)));
-				}
-			});
->>>>>>> a4cb42cc
 		});
 
 		it("calls copy from temp for package.json and folders to project folder(restore)", async () => {
