import { User } from 'src/entity';
import { randomString } from 'src/utils';
import { ActiveUserError, InvalidCredentialsError, KinveyError } from 'src/errors';
import { TestUser } from '../mocks';
import Query from 'src/query';
import expect from 'expect';
import nock from 'nock';
import assign from 'lodash/assign';
const rpcNamespace = process.env.KINVEY_RPC_NAMESPACE || 'rpc';

describe('User', function() {
  describe('login()', function() {
    beforeEach(function() {
      return User.logout();
    });

    it('should throw an error if an active user already exists', function() {
      return TestUser.login(randomString(), randomString())
        .then(() => {
          return TestUser.login(randomString(), randomString());
        })
        .catch((error) => {
          expect(error).toBeA(ActiveUserError);
        });
    });

    it('should throw an error if a username is not provided', async function() {
      try {
        await User.login(null, randomString());
      } catch (error) {
        expect(error).toBeA(KinveyError);
      }
    });

    it('should throw an error if the username is an empty string', async function() {
      try {
        await User.login(' ', randomString());
      } catch (error) {
        expect(error).toBeA(KinveyError);
      }
    });

    it('should throw an error if a password is not provided', async function() {
      try {
        await User.login(randomString());
      } catch (error) {
        expect(error).toBeA(KinveyError);
      }
    });

    it('should throw an error if the password is an empty string', async function() {
      try {
        await User.login(randomString(), ' ');
      } catch (error) {
        expect(error).toBeA(KinveyError);
      }
    });

    it('should throw an error if the username and/or password is invalid', function() {
      let user = new User();
      const username = randomString();
      const password = randomString();

      // Kinvey API response
      nock(this.client.apiHostname, { encodedQueryParams: true })
        .post(`${user.pathname}/login`, { username: username, password: password })
        .reply(401, {
          name: 'InvalidCredentials',
          message: 'Invalid credentials. Please retry your request with correct credentials'
        }, {
          'Content-Type': 'application/json; charset=utf-8'
        });

      return user.login(username, password)
        .catch((error) => {
          expect(error).toBeA(InvalidCredentialsError);
        });
    });

    it('should login a user', async function() {
      let user = new User();
      const username = randomString();
      const password = randomString();
      const reply = {
        _id: randomString(),
        _kmd: {
          lmt: new Date().toISOString(),
          ect: new Date().toISOString(),
          authtoken: randomString()
        },
        username: username,
        _acl: {
          creator: randomString()
        }
      };

      // Kinvey API response
      nock(this.client.apiHostname, { encodedQueryParams: true })
        .post(`${user.pathname}/login`, { username: username, password: password })
        .reply(200, reply, {
          'content-type': 'application/json; charset=utf-8'
        });

      // Logout the test user
      await TestUser.logout();

      // Login
      user = await user.login(username, password);

      // Expectations
      expect(user._id).toEqual(reply._id);
      expect(user.authtoken).toEqual(reply._kmd.authtoken);
      expect(user.username).toEqual(reply.username);

      const isActive = await user.isActive();
      expect(isActive).toEqual(true);
    });

    it('should login a user by providing credentials as an object', async function() {
      let user = new User();
      const username = randomString();
      const password = randomString();
      const reply = {
        _id: randomString(),
        _kmd: {
          lmt: new Date().toISOString(),
          ect: new Date().toISOString(),
          authtoken: randomString()
        },
        username: username,
        _acl: {
          creator: randomString()
        }
      };

      // Kinvey API response
      nock(this.client.apiHostname, { encodedQueryParams: true })
        .post(`${user.pathname}/login`, { username: username, password: password })
        .reply(200, reply, {
          'content-type': 'application/json; charset=utf-8'
        });

      // Logout the test user
      await TestUser.logout();

      // Login
      user = await user.login({
        username: username,
        password: password
      });

      // Expectations
      expect(user._id).toEqual(reply._id);
      expect(user.authtoken).toEqual(reply._kmd.authtoken);
      expect(user.username).toEqual(reply.username);

      const isActive = await user.isActive();
      expect(isActive).toEqual(true);
    });

    it('should login a user with _socialIdentity and merge the result', async function() {
      const socialIdentity = { foo: { baz: randomString() }, faa: randomString() };
      let user = new User();
      const reply = {
        _id: randomString(),
        _kmd: {
          lmt: new Date().toISOString(),
          ect: new Date().toISOString(),
          authtoken: randomString()
        },
        _socialIdentity: {
          foo: {
            bar: randomString()
          }
        },
        username: randomString(),
        _acl: {
          creator: randomString()
        }
      };

      // Kinvey API response
      nock(this.client.apiHostname, { encodedQueryParams: true })
        .post(`${user.pathname}/login`, { _socialIdentity: socialIdentity })
        .reply(200, reply, {
          'content-type': 'application/json; charset=utf-8'
        });

      // Logout the test user
      await TestUser.logout();

      // Login
      user = await user.login({
        _socialIdentity: socialIdentity
      });

      // Expectations
      expect(user._id).toEqual(reply._id);
      expect(user.authtoken).toEqual(reply._kmd.authtoken);
      expect(user.username).toEqual(reply.username);
      expect(user._socialIdentity.foo.baz).toEqual(socialIdentity.foo.baz);
      expect(user._socialIdentity.foo.bar).toEqual(reply._socialIdentity.foo.bar);
      expect(user._socialIdentity.faa).toEqual(socialIdentity.faa);

      const isActive = user.isActive();
      expect(isActive).toEqual(true);
    });
  });

  describe('verifyEmail()', function() {
    it('should throw an error if a username is not provided', async function() {
      try {
        await User.verifyEmail();
      } catch (error) {
        expect(error).toBeA(KinveyError);
      }
    });

    it('should throw an error if the provided username is not a string', async function() {
      try {
        await User.verifyEmail({});
      } catch (error) {
        expect(error).toBeA(KinveyError);
      }
    });

    it('should verify an email for a user', async function() {
      const username = 'test';

      // Kinvey API response
      nock(this.client.apiHostname, { encodedQueryParams: true })
        .post(`/${rpcNamespace}/${this.client.appKey}/${username}/user-email-verification-initiate`)
        .reply(200, {}, {
          'content-type': 'application/json; charset=utf-8'
        });

      const response = await User.verifyEmail(username);
      expect(response).toEqual({});
    });
  });

  describe('resetPassword()', function() {
    it('should throw an error if a username is not provided', async function() {
      try {
        await User.resetPassword();
      } catch (error) {
        expect(error).toBeA(KinveyError);
      }
    });

    it('should throw an error if the provided username is not a string', async function() {
      try {
        await User.resetPassword({});
      } catch (error) {
        expect(error).toBeA(KinveyError);
      }
    });

    it('should reset the password for a user', async function() {
      const username = 'test';

      // Kinvey API response
      nock(this.client.apiHostname, { encodedQueryParams: true })
        .post(`/${rpcNamespace}/${this.client.appKey}/${username}/user-password-reset-initiate`)
        .reply(200, {}, {
          'content-type': 'application/json; charset=utf-8'
        });

      const response = await User.resetPassword(username);
      expect(response).toEqual({});
    });
  });

  describe('forgotUsername()', function() {
    it('should throw an error if an email is not provided', async function() {
      try {
        await User.forgotUsername();
      } catch (error) {
        expect(error).toBeA(KinveyError);
      }
    });

    it('should throw an error if the provided email is not a string', async function() {
      try {
        await User.forgotUsername({});
      } catch (error) {
        expect(error).toBeA(KinveyError);
      }
    });

    it('should retrieve a username for a user', async function() {
      const email = 'test@test.com';

      // Kinvey API response
      nock(this.client.apiHostname, { encodedQueryParams: true })
        .post(`/${rpcNamespace}/${this.client.appKey}/user-forgot-username`, { email: email })
        .reply(200, {}, {
          'content-type': 'application/json; charset=utf-8'
        });

      const response = await User.forgotUsername(email);
      expect(response).toEqual({});
    });
  });

<<<<<<< HEAD
  describe('lookup()', function() {
    it('should throw an error if the query argument is not an instance of the Query class', function() {
      return User.find({}, { discover: true })
        .toPromise()
        .catch((error) => {
          expect(error).toBeA(KinveyError);
        });
    });

    it('should return an array of users', function() {
      const USERS = [{
        _id: randomString(),
        username: randomString(),
        _acl: {
          creator: randomString()
        },
        _kmd: {
          lmt: new Date().toISOString(),
          ect: new Date().toISOString()
        }
      }, {
        _id: randomString(),
        username: randomString(),
        _acl: {
          creator: randomString()
        },
        _kmd: {
          lmt: new Date().toISOString(),
          ect: new Date().toISOString()
        }
      }];

      // Kinvey API response
      nock(this.client.apiHostname, { encodedQueryParams: true })
        .post(`/user/${this.client.appKey}/_lookup`)
        .reply(200, USERS);

      return User.lookup()
        .toPromise()
        .then((users) => {
          expect(users).toEqual(USERS);
        });
    });

    it('should return an array of users matching the query', function() {
      const USERS = [{
        _id: randomString(),
        username: 'foo',
        _acl: {
          creator: randomString()
        },
        _kmd: {
          lmt: new Date().toISOString(),
          ect: new Date().toISOString()
        }
      }, {
        _id: randomString(),
        username: 'foo',
        _acl: {
          creator: randomString()
        },
        _kmd: {
          lmt: new Date().toISOString(),
          ect: new Date().toISOString()
        }
      }];
      const query = new Query();
      query.equalTo('username', 'foo');

      // Kinvey API response
      nock(this.client.apiHostname, { encodedQueryParams: true })
        .post(`/user/${this.client.appKey}/_lookup`, query.toPlainObject().filter)
        .reply(200, USERS);

      return User.lookup(query)
        .toPromise()
        .then((users) => {
          expect(users).toEqual(USERS);

          users.forEach(function(user) {
            expect(user.username).toEqual('foo');
          });
=======
  describe('update()', function() {
    it('should throw an error if the user does not have an _id', function() {
      const user = new User({ email: randomString() });
      return user.update({ email: randomString })
        .catch((error) => {
          expect(error).toBeA(KinveyError);
          expect(error.message).toEqual('User must have an _id.');
        });
    });

    it('should update the active user', function() {
      return TestUser.logout()
        .then(() => {
          return TestUser.login(randomString(), randomString());
        })
        .then((user) => {
          const email = randomString();
          const requestData = assign(user.data, { email: email })
          const responseData = assign(requestData, { _kmd: { authtoken: randomString() } });

          // Kinvey API response
          nock(this.client.apiHostname, { encodedQueryParams: true })
            .put(`${user.pathname}/${user._id}`, requestData)
            .reply(200, responseData);

          return user.update({ email: email })
            .then(() => {
              const activeUser = User.getActiveUser();
              expect(activeUser.data).toEqual(responseData);
            });
        });
    });

    it('should update a user and not the active user', function() {
      return TestUser.logout()
        .then(() => {
          return TestUser.login(randomString(), randomString());
        })
        .then((activeUser) => {
          const user = new User({ _id: randomString(), email: randomString() });
          const email = randomString();
          const requestData = assign(user.data, { email: email })
          const responseData = assign(requestData, { _kmd: { authtoken: randomString() } });

          // Kinvey API response
          nock(this.client.apiHostname, { encodedQueryParams: true })
            .put(`${user.pathname}/${user._id}`, requestData)
            .reply(200, responseData);

          return user.update({ email: email })
            .then(() => {
              expect(user.data).toEqual(responseData);
              expect(user._kmd.authtoken).toEqual(responseData._kmd.authtoken);
              expect(activeUser.data).toNotEqual(responseData);
              expect(activeUser._kmd.authtoken).toNotEqual(responseData._kmd.authtoken);
            });
>>>>>>> 9bb3fee2
        });
    });
  });
});<|MERGE_RESOLUTION|>--- conflicted
+++ resolved
@@ -303,7 +303,6 @@
     });
   });
 
-<<<<<<< HEAD
   describe('lookup()', function() {
     it('should throw an error if the query argument is not an instance of the Query class', function() {
       return User.find({}, { discover: true })
@@ -386,7 +385,10 @@
           users.forEach(function(user) {
             expect(user.username).toEqual('foo');
           });
-=======
+        });
+    });
+  });
+
   describe('update()', function() {
     it('should throw an error if the user does not have an _id', function() {
       const user = new User({ email: randomString() });
@@ -443,7 +445,6 @@
               expect(activeUser.data).toNotEqual(responseData);
               expect(activeUser._kmd.authtoken).toNotEqual(responseData._kmd.authtoken);
             });
->>>>>>> 9bb3fee2
         });
     });
   });
